--- conflicted
+++ resolved
@@ -62,20 +62,12 @@
       - ./provisioning:/etc/grafana/provisioning
     networks:
       - app-net
-<<<<<<< HEAD
+
     environment:
       - GF_SECURITY_ADMIN_USER=admin
       - GF_SECURITY_ADMIN_PASSWORD=password
       - GF_PLUGINS_ALLOW_UNSIGNED=true
-=======
-    env_file:
-      - .env
-    ##Configuration via environment variables for security
-    environment:
-      - GF_SECURITY_ADMIN_USER=${GRAFANA_ADMIN_USER:-admin}
-      - GF_SECURITY_ADMIN_PASSWORD=${GRAFANA_ADMIN_PASSWORD:-password}
 
->>>>>>> 36b84b1b
 volumes:
   postgres_data:
   grafana-storage: {}