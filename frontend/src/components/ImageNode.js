// src/components/ImageNode.js
import React from "react";
import { Handle, Position } from "@xyflow/react";

const ImageNode = ({ data }) => {
  console.log("ImageNode data:", data.label, "status:", data.status, "simulationStarted:", data.simulationStarted);
  
  // Determine border color based on the node's status
  const getBorderColor = (status) => {
    switch (status) {
      case "running":
        return "3px solid #28a745"; // Green
      case "completed":
        return "3px solid #007bff"; // Blue
<<<<<<< HEAD
=======
      case "idle":
        return "3px solid #6c757d"; // Gray - ready for next batch
>>>>>>> 8a3344d4
      case "off":
        return "3px solid #337ec0ff";
      default:
        return "3px solid #dc3545";
    }
  };

  // Determine additional styling for animations
  const getNodeStyle = (status, simulationStarted) => {
    const baseStyle = {
      border: getBorderColor(status),
      borderRadius: "8px",
      padding: "10px",
      backgroundColor: "#fff",
      textAlign: "center",
      width: 150,
      transition: "all 0.3s ease",
    };

    // Make running machines very obvious
    if (status === "running") {
      return {
        ...baseStyle,
        animation: "pulse 2s infinite",
        boxShadow: "0 0 25px rgba(40, 167, 69, 0.8)",
        transform: "scale(1.1)",
        border: "4px solid #28a745"
      };
    }

    if (status === "completed") {
      return {
        ...baseStyle,
        boxShadow: "0 0 15px rgba(0, 123, 255, 0.5)",
        border: "3px solid #007bff"
      };
    }

<<<<<<< HEAD
=======
    if (status === "idle") {
      return {
        ...baseStyle,
        border: "3px solid #6c757d",
        opacity: 0.8,
        transform: "scale(1.0)",
        boxShadow: "0 0 10px rgba(108, 117, 125, 0.3)"
      };
    }

>>>>>>> 8a3344d4
    if (simulationStarted && !status) {
      return {
        ...baseStyle,
        opacity: 0.6,
        transform: "scale(0.95)",
        border: "2px solid #6c757d"
      };
    }

    return baseStyle;
  };

  return (
    <div
      style={getNodeStyle(data.status, data.simulationStarted)}
    >
      <Handle type="target" position={Position.Left} />

      <img
        src={data.imgSrc}
        alt={data.label}
        style={{ width: "100px", height: "auto", marginBottom: "5px" }}
      />
      <p style={{ margin: 0, fontSize: "14px" }}>{data.label}</p>

      <Handle type="source" position={Position.Right} />
    </div>
  );
};

export default ImageNode;<|MERGE_RESOLUTION|>--- conflicted
+++ resolved
@@ -12,11 +12,8 @@
         return "3px solid #28a745"; // Green
       case "completed":
         return "3px solid #007bff"; // Blue
-<<<<<<< HEAD
-=======
       case "idle":
         return "3px solid #6c757d"; // Gray - ready for next batch
->>>>>>> 8a3344d4
       case "off":
         return "3px solid #337ec0ff";
       default:
@@ -55,8 +52,6 @@
       };
     }
 
-<<<<<<< HEAD
-=======
     if (status === "idle") {
       return {
         ...baseStyle,
@@ -67,7 +62,6 @@
       };
     }
 
->>>>>>> 8a3344d4
     if (simulationStarted && !status) {
       return {
         ...baseStyle,
