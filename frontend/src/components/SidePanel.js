--- conflicted
+++ resolved
@@ -1,16 +1,10 @@
 import React, { useState, useEffect, useMemo } from "react";
-<<<<<<< HEAD
-import { inputsByStage, convertInputsToParameters } from "./constants";
-import { 
-  validateAllParameters, 
-  validateParameter, 
-  getParameterInfo, 
-  getDefaultParameters 
-} from "./parameterValidation";
-=======
 import { inputsByStage, stageDescriptions } from "./constants";
-import { validateParameters, updateParameters, getCurrentParameters } from "../services/api";
->>>>>>> 0110ccfc
+import {
+  validateParameters,
+  updateParameters,
+  getCurrentParameters,
+} from "../services/api";
 
 const SidePanel = ({ selectedStage, onClose, isOpen }) => {
   const [inputValues, setInputValues] = useState({});
@@ -29,83 +23,60 @@
 
   // Initialize input values when stage changes
   useEffect(() => {
-<<<<<<< HEAD
+    if (!selectedStage) return;
+
+    // Try to load previously saved inputs (new format first, then legacy mixing format)
+    const savedInputs =
+      localStorage.getItem(`machineInputs_${selectedStage.id}`) ||
+      (isMixingStage
+        ? localStorage.getItem(`mixingInputs_${selectedStage.id}`)
+        : null);
     let initialValues = {};
 
-    if (isMixingStage) {
-      // Load mixing inputs
-      const savedInputs = localStorage.getItem(`mixingInputs_${selectedStage.id}`);
-      if (savedInputs) {
-        try {
-          const savedData = JSON.parse(savedInputs);
-          const electrodeType = selectedStage.id.includes("Anode")
-            ? "Anode"
-            : "Cathode";
-
-          // Map saved data back to input field format
-=======
-    if (!selectedStage) return;
-    
-    // Try to load previously saved inputs (new format first, then legacy mixing format)
-    const savedInputs = localStorage.getItem(`machineInputs_${selectedStage.id}`) || 
-                       (isMixingStage ? localStorage.getItem(`mixingInputs_${selectedStage.id}`) : null);
-    let initialValues = {};
-    
     if (savedInputs) {
       try {
         const savedData = JSON.parse(savedInputs);
-        
+
         if (savedData.parameters) {
           // New format - direct parameter mapping
-          Object.keys(savedData.parameters).forEach(field => {
+          Object.keys(savedData.parameters).forEach((field) => {
             if (fields.includes(field)) {
               initialValues[field] = savedData.parameters[field].toString();
             }
           });
         } else if (isMixingStage && savedData.PVDF !== undefined) {
           // Legacy mixing format
-          const electrodeType = selectedStage.id.includes("Anode") ? "Anode" : "Cathode";
->>>>>>> 0110ccfc
+          const electrodeType = selectedStage.id.includes("Anode")
+            ? "Anode"
+            : "Cathode";
           initialValues = {
             [`${electrodeType} PVDF`]: savedData.PVDF || "",
             [`${electrodeType} CA`]: savedData.CA || "",
             [`${electrodeType} AM`]: savedData.AM || "",
-<<<<<<< HEAD
             [`${electrodeType} Solvent`]: savedData.Solvent || "",
           };
-          setStatus("Previously saved inputs loaded");
-        } catch (error) {
-          console.error("Error loading saved mixing inputs:", error);
-          fields.forEach((field) => {
-            initialValues[field] = "";
-          });
         }
-      } else {
+
+        // Fill in any missing fields with empty values
         fields.forEach((field) => {
-=======
-            [`${electrodeType} Solvent`]: savedData.Solvent || ""
-          };
-        }
-        
-        // Fill in any missing fields with empty values
-        fields.forEach(field => {
           if (!(field in initialValues)) {
             initialValues[field] = "";
           }
         });
-        
+
         setStatus("Previously saved inputs loaded");
       } catch (error) {
         console.error("Error loading saved inputs:", error);
-        fields.forEach(field => {
->>>>>>> 0110ccfc
+        fields.forEach((field) => {
           initialValues[field] = "";
         });
         setStatus("");
       }
     } else {
       // Load inputs for other machine types
-      const savedInputs = localStorage.getItem(`machineInputs_${selectedStage.id}`);
+      const savedInputs = localStorage.getItem(
+        `machineInputs_${selectedStage.id}`
+      );
       if (savedInputs) {
         try {
           const savedData = JSON.parse(savedInputs);
@@ -140,13 +111,12 @@
     if (selectedStage && value !== "") {
       let validation;
       if (selectedStage.id.includes("Mixing")) {
-        const paramName = field.split(' ')[1]; // Extract "AM" from "Anode AM"
+        const paramName = field.split(" ")[1]; // Extract "AM" from "Anode AM"
         validation = validateParameter(selectedStage.id, paramName, value);
       } else {
         validation = validateParameter(selectedStage.id, field, value);
       }
 
-<<<<<<< HEAD
       setValidationErrors((prev) => ({
         ...prev,
         [field]: validation.isValid ? null : validation.error,
@@ -157,26 +127,33 @@
         ...prev,
         [field]: null,
       }));
-=======
+    }
+  };
+
   const hasRequiredInputs = () => {
     // Check if at least some inputs are provided
-    return Object.values(inputValues).some(value => value !== "" && !isNaN(parseFloat(value)));
+    return Object.values(inputValues).some(
+      (value) => value !== "" && !isNaN(parseFloat(value))
+    );
   };
 
   const handleValidateInputs = async () => {
     try {
       setStatus("Validating parameters...");
-      
+
       // Convert input values to numbers for validation
       const parametersToValidate = {};
-      Object.keys(inputValues).forEach(field => {
+      Object.keys(inputValues).forEach((field) => {
         if (inputValues[field] !== "") {
           parametersToValidate[field] = parseFloat(inputValues[field]);
         }
       });
-      
-      const response = await validateParameters(selectedStage.id, parametersToValidate);
-      
+
+      const response = await validateParameters(
+        selectedStage.id,
+        parametersToValidate
+      );
+
       if (response.data.valid) {
         setStatus("✓ Parameters are valid and ready to apply");
       } else {
@@ -184,7 +161,9 @@
       }
     } catch (error) {
       console.error("Parameter validation error:", error);
-      setStatus(`❌ Validation error: ${error.response?.data?.detail || error.message}`);
+      setStatus(
+        `❌ Validation error: ${error.response?.data?.detail || error.message}`
+      );
     }
   };
 
@@ -193,102 +172,58 @@
     if (isMixingStage && !validateMixingInputs()) {
       setStatus("❌ Error: Mixing ratios must total exactly 1.00");
       return;
->>>>>>> 0110ccfc
-    }
-  };
-
-
-<<<<<<< HEAD
-=======
+    }
+
     // Check if we have any inputs to save
     if (!hasRequiredInputs()) {
       setStatus("❌ Please enter at least one parameter value");
       return;
     }
->>>>>>> 0110ccfc
-
-  const handleSaveInputs = () => {
+
     try {
-<<<<<<< HEAD
-      // Validate all inputs before saving
-      const validation = validateAllParameters(selectedStage.id, inputValues);
-      
-      if (!validation.isValid) {
-        setValidationErrors(validation.errors);
-        setStatus("Please fix validation errors before saving");
-        return;
-      }
-
-      if (isMixingStage) {
-        const electrodeType = selectedStage.id.includes("Anode")
-          ? "Anode"
-          : "Cathode";
-
-        // Save mixing data
-        const savedData = {
-          stage: selectedStage.id,
-          electrode_type: electrodeType,
-          PVDF: parseFloat(inputValues[`${electrodeType} PVDF`] || 0),
-          CA: parseFloat(inputValues[`${electrodeType} CA`] || 0),
-          AM: parseFloat(inputValues[`${electrodeType} AM`] || 0),
-          Solvent: parseFloat(inputValues[`${electrodeType} Solvent`] || 0),
-          timestamp: new Date().toISOString(),
-        };
-
-        localStorage.setItem(
-          `mixingInputs_${selectedStage.id}`,
-          JSON.stringify(savedData)
-        );
-        setStatus(`Inputs saved for ${electrodeType} mixing`);
-      } else {
-        // Save inputs for other machine types
-        const savedData = {
-          stage: selectedStage.id,
-          inputValues: inputValues,
-          timestamp: new Date().toISOString(),
-        };
-
-        localStorage.setItem(
-          `machineInputs_${selectedStage.id}`,
-          JSON.stringify(savedData)
-        );
-        setStatus(`Inputs saved for ${selectedStage.id}`);
-      }
-
-      // Clear validation errors after successful save
-      setValidationErrors({});
-=======
       setStatus("Updating machine parameters...");
-      
+
       // Convert input values to numbers
       const parametersToUpdate = {};
-      Object.keys(inputValues).forEach(field => {
-        if (inputValues[field] !== "" && !isNaN(parseFloat(inputValues[field]))) {
+      Object.keys(inputValues).forEach((field) => {
+        if (
+          inputValues[field] !== "" &&
+          !isNaN(parseFloat(inputValues[field]))
+        ) {
           parametersToUpdate[field] = parseFloat(inputValues[field]);
         }
       });
-      
+
       // First validate the parameters
-      const validationResponse = await validateParameters(selectedStage.id, parametersToUpdate);
-      
+      const validationResponse = await validateParameters(
+        selectedStage.id,
+        parametersToUpdate
+      );
+
       if (!validationResponse.data.valid) {
         setStatus(`❌ Validation failed: ${validationResponse.data.error}`);
         return;
       }
-      
+
       // If validation passes, update the parameters
-      const updateResponse = await updateParameters(selectedStage.id, parametersToUpdate);
-      
+      const updateResponse = await updateParameters(
+        selectedStage.id,
+        parametersToUpdate
+      );
+
       if (updateResponse.data.message) {
         setStatus(`✓ ${updateResponse.data.message}`);
-        
+
         // Save to localStorage for persistence
-        localStorage.setItem(`machineInputs_${selectedStage.id}`, JSON.stringify({
-          stage: selectedStage.id,
-          parameters: parametersToUpdate,
-          timestamp: new Date().toISOString()
-        }));
-        
+        localStorage.setItem(
+          `machineInputs_${selectedStage.id}`,
+          JSON.stringify({
+            stage: selectedStage.id,
+            parameters: parametersToUpdate,
+            timestamp: new Date().toISOString(),
+          })
+        );
+
         // Clear any previous mixing-specific saves
         if (isMixingStage) {
           localStorage.removeItem(`mixingInputs_${selectedStage.id}`);
@@ -299,9 +234,15 @@
       if (error.response?.status === 409) {
         setStatus("❌ Machine is busy. Please try again later.");
       } else if (error.response?.status === 400) {
-        setStatus(`❌ Invalid parameters: ${error.response?.data?.detail || error.message}`);
+        setStatus(
+          `❌ Invalid parameters: ${
+            error.response?.data?.detail || error.message
+          }`
+        );
       } else {
-        setStatus(`❌ Update failed: ${error.response?.data?.detail || error.message}`);
+        setStatus(
+          `❌ Update failed: ${error.response?.data?.detail || error.message}`
+        );
       }
     }
   };
@@ -309,16 +250,16 @@
   const handleLoadCurrentParameters = async () => {
     try {
       setStatus("Loading current parameters...");
-      
+
       const response = await getCurrentParameters(selectedStage.id);
       const currentParams = response.data.parameters;
-      
+
       // Map backend parameters to frontend field names
       const newInputValues = {};
-      fields.forEach(field => {
+      fields.forEach((field) => {
         newInputValues[field] = "";
       });
-      
+
       // Create comprehensive parameter mapping
       const mapParameters = (params, mappings) => {
         Object.entries(mappings).forEach(([frontendField, backendField]) => {
@@ -327,83 +268,90 @@
           }
         });
       };
-      
+
       // Define parameter mappings for each machine type
       if (isMixingStage) {
-        const electrodeType = selectedStage.id.includes("Anode") ? "Anode" : "Cathode";
+        const electrodeType = selectedStage.id.includes("Anode")
+          ? "Anode"
+          : "Cathode";
         mapParameters(currentParams, {
           [`${electrodeType} PVDF`]: "PVDF_ratio",
-          [`${electrodeType} CA`]: "CA_ratio", 
+          [`${electrodeType} CA`]: "CA_ratio",
           [`${electrodeType} AM`]: "AM_ratio",
-          [`${electrodeType} Solvent`]: "solvent_ratio"
+          [`${electrodeType} Solvent`]: "solvent_ratio",
         });
       } else if (selectedStage.id.includes("Coating")) {
         mapParameters(currentParams, {
           "Coating Speed": "coating_speed",
           "Gap Height": "gap_height",
           "Flow Rate": "flow_rate",
-          "Coating Width": "coating_width"
+          "Coating Width": "coating_width",
         });
       } else if (selectedStage.id.includes("Drying")) {
         mapParameters(currentParams, {
-          "Web Speed": "web_speed"
+          "Web Speed": "web_speed",
         });
       } else if (selectedStage.id.includes("Calendaring")) {
         mapParameters(currentParams, {
           "Roll Gap": "roll_gap",
           "Roll Pressure": "roll_pressure",
-          "Temperature": "temperature",
+          Temperature: "temperature",
           "Roll Speed": "roll_speed",
           "Dry Thickness": "dry_thickness",
-          "Initial Porosity": "initial_porosity"
+          "Initial Porosity": "initial_porosity",
         });
       } else if (selectedStage.id.includes("Slitting")) {
         mapParameters(currentParams, {
           "Blade Sharpness": "blade_sharpness",
           "Slitting Speed": "slitting_speed",
           "Target Width": "target_width",
-          "Slitting Tension": "slitting_tension"
+          "Slitting Tension": "slitting_tension",
         });
       } else if (selectedStage.id.includes("Inspection")) {
         mapParameters(currentParams, {
           "Width Tolerance": "epsilon_width_max",
           "Thickness Tolerance": "epsilon_thickness_max",
           "B Max": "B_max",
-          "Defects Allowed": "D_surface_max"
+          "Defects Allowed": "D_surface_max",
         });
       } else if (selectedStage.id === "Rewinding") {
         mapParameters(currentParams, {
           "Rewinding Speed": "rewinding_speed",
           "Initial Tension": "initial_tension",
           "Tapering Steps": "tapering_steps",
-          "Environment Humidity": "environment_humidity"
+          "Environment Humidity": "environment_humidity",
         });
       } else if (selectedStage.id === "Electrolyte Filling") {
         mapParameters(currentParams, {
           "Vacuum Level": "vacuum_level",
           "Vacuum Filling": "vacuum_filling",
-          "Soaking Time": "soaking_time"
+          "Soaking Time": "soaking_time",
         });
       } else if (selectedStage.id === "Formation Cycling") {
         mapParameters(currentParams, {
           "Charge Current": "charge_current_A",
-          "Voltage": "charge_voltage_limit_V",
-          "Initial Voltage": "initial_voltage"
+          Voltage: "charge_voltage_limit_V",
+          "Initial Voltage": "initial_voltage",
         });
       } else if (selectedStage.id === "Aging") {
         mapParameters(currentParams, {
           "Leak Rate": "k_leak",
-          "Temperature": "temperature",
-          "Aging Days": "aging_time_days"
-        });
-      }
-      
+          Temperature: "temperature",
+          "Aging Days": "aging_time_days",
+        });
+      }
+
       setInputValues(newInputValues);
-      setStatus(`✓ Loaded current parameters (Machine state: ${response.data.machine_state})`);
->>>>>>> 0110ccfc
+      setStatus(
+        `✓ Loaded current parameters (Machine state: ${response.data.machine_state})`
+      );
     } catch (error) {
       console.error("Load parameters error:", error);
-      setStatus(`❌ Failed to load parameters: ${error.response?.data?.detail || error.message}`);
+      setStatus(
+        `❌ Failed to load parameters: ${
+          error.response?.data?.detail || error.message
+        }`
+      );
     }
   };
 
@@ -425,18 +373,25 @@
   const saveAsPreset = () => {
     const presetName = prompt("Enter a name for this preset:");
     if (presetName && presetName.trim()) {
-      const presets = JSON.parse(localStorage.getItem(`presets_${selectedStage.id}`) || "{}");
+      const presets = JSON.parse(
+        localStorage.getItem(`presets_${selectedStage.id}`) || "{}"
+      );
       presets[presetName.trim()] = {
         inputValues: inputValues,
         timestamp: new Date().toISOString(),
       };
-      localStorage.setItem(`presets_${selectedStage.id}`, JSON.stringify(presets));
+      localStorage.setItem(
+        `presets_${selectedStage.id}`,
+        JSON.stringify(presets)
+      );
       setStatus(`Preset "${presetName}" saved`);
     }
   };
 
   const loadPreset = (presetName) => {
-    const presets = JSON.parse(localStorage.getItem(`presets_${selectedStage.id}`) || "{}");
+    const presets = JSON.parse(
+      localStorage.getItem(`presets_${selectedStage.id}`) || "{}"
+    );
     if (presets[presetName]) {
       setInputValues(presets[presetName].inputValues);
       setValidationErrors({});
@@ -446,75 +401,30 @@
   };
 
   const getAvailablePresets = () => {
-    return JSON.parse(localStorage.getItem(`presets_${selectedStage.id}`) || "{}");
+    return JSON.parse(
+      localStorage.getItem(`presets_${selectedStage.id}`) || "{}"
+    );
   };
 
   const deletePreset = (presetName) => {
-    const presets = JSON.parse(localStorage.getItem(`presets_${selectedStage.id}`) || "{}");
+    const presets = JSON.parse(
+      localStorage.getItem(`presets_${selectedStage.id}`) || "{}"
+    );
     delete presets[presetName];
-    localStorage.setItem(`presets_${selectedStage.id}`, JSON.stringify(presets));
+    localStorage.setItem(
+      `presets_${selectedStage.id}`,
+      JSON.stringify(presets)
+    );
     setStatus(`Preset "${presetName}" deleted`);
   };
 
   return (
-<<<<<<< HEAD
-    <div
-      className={`card side-panel${isOpen ? " open" : ""}${
-        !selectedStage ? " hidden" : ""
-      }`}
-    >
-      {selectedStage ? (
-        <>
-          <div className="side-panel-header">
-            <div className="side-title">{selectedStage.id}</div>
-            <button className="close-btn" onClick={onClose}>
-              ×
-            </button>
-          </div>
-          <div className="side-panel-content">
-            <div className="side-grid">
-            {fields.map((f) => {
-              const paramInfo = getParameterInfo(selectedStage.id, f);
-              const hasError = validationErrors[f];
-              
-              return (
-                <label key={f} className={`side-field ${hasError ? 'error' : ''}`}>
-                  <div className="field-header">
-                    <span className="field-name">{f}</span>
-                    {paramInfo?.unit && <span className="field-unit">({paramInfo.unit})</span>}
-                  </div>
-                  <input
-                    type="number"
-                    step={paramInfo?.step || "0.01"}
-                    min={paramInfo?.min || "0"}
-                    max={paramInfo?.max || (isMixingStage ? "1" : undefined)}
-                    placeholder={paramInfo ? `${paramInfo.min}-${paramInfo.max}` : "Enter value..."}
-                    value={inputValues[f] || ""}
-                    onChange={(e) => handleInputChange(f, e.target.value)}
-                    className={hasError ? 'input-error' : ''}
-                  />
-                  {hasError && <div className="error-message">{hasError}</div>}
-                  {paramInfo?.description && !hasError && (
-                    <div className="field-description">{paramInfo.description}</div>
-                  )}
-                </label>
-              );
-            })}
-          </div>
-
-          <div className="machine-controls">
-            {isMixingStage && (
-              <div className="ratio-sum">
-                <span>Total: {currentSum.toFixed(3)}</span>
-                {Math.abs(currentSum - 1) > 0.0001 && currentSum > 0 && (
-                  <span className="error-text"> (Must equal 1.00)</span>
-                )}
-              </div>
-=======
     <div className="card side-panel">
       <div className="side-panel-header">
         <div className="side-title">{selectedStage.id}</div>
-        <button className="close-btn" onClick={onClose}>×</button>
+        <button className="close-btn" onClick={onClose}>
+          ×
+        </button>
       </div>
 
       <div className="side-grid">
@@ -524,9 +434,9 @@
             type: "number",
             step: "0.01",
             min: "0",
-            placeholder: "Enter value..."
+            placeholder: "Enter value...",
           };
-          
+
           // Set appropriate max values and steps for different parameter types
           if (isMixingStage) {
             inputProps.max = "1";
@@ -553,11 +463,11 @@
             // Remove max constraint for other parameters
             delete inputProps.max;
           }
-          
+
           return (
             <label key={f} className="side-field">
               <span>{f}</span>
-              <input 
+              <input
                 {...inputProps}
                 value={inputValues[f] || ""}
                 onChange={(e) => handleInputChange(f, e.target.value)}
@@ -573,84 +483,27 @@
             <span>Total: {currentSum.toFixed(3)}</span>
             {Math.abs(currentSum - 1) > 0.0001 && currentSum > 0 && (
               <span className="error-text"> (Must equal 1.00)</span>
->>>>>>> 0110ccfc
             )}
-            
-            {/* Preset Management */}
-            <div className="preset-controls">
-              <div className="preset-buttons">
-                <button onClick={loadDefaultPreset} className="preset-btn default-btn">
-                  Defaults
-                </button>
-                <button onClick={saveAsPreset} className="preset-btn save-preset-btn">
-                  Save Preset
-                </button>
-                <button 
-                  onClick={() => setShowPresetMenu(!showPresetMenu)} 
-                  className="preset-btn load-preset-btn"
-                >
-                  Load Preset
-                </button>
-              </div>
-              
-              {showPresetMenu && (
-                <div className="preset-menu">
-                  {Object.keys(getAvailablePresets()).length === 0 ? (
-                    <div className="no-presets">No saved presets</div>
-                  ) : (
-                    Object.keys(getAvailablePresets()).map(presetName => (
-                      <div key={presetName} className="preset-item">
-                        <span onClick={() => loadPreset(presetName)} className="preset-name">
-                          {presetName}
-                        </span>
-                        <button 
-                          onClick={() => deletePreset(presetName)} 
-                          className="delete-preset-btn"
-                        >
-                          Delete
-                        </button>
-                      </div>
-                    ))
-                  )}
-                </div>
-              )}
-            </div>
-            
-            <div className="control-buttons">
-              <button onClick={handleSaveInputs} className="save-inputs-btn">
-                Save Parameters
-              </button>
-            </div>
-            
-            <div className="simulation-info">
-              <small>Parameters saved! Use "Start Full Simulation" above to run the complete battery manufacturing process.</small>
-            </div>
-            
-            {status && <div className={`status-message ${status.includes('❌') ? 'error' : status.includes('✅') ? 'success' : ''}`}>{status}</div>}
           </div>
-          </div>
-<<<<<<< HEAD
-        </>
-      ) : null}
-=======
         )}
-        
+
         <div className="stage-info">
           <small className="stage-description">
-            {stageDescriptions[selectedStage.id] || "Configure machine parameters"}
+            {stageDescriptions[selectedStage.id] ||
+              "Configure machine parameters"}
           </small>
         </div>
-        
+
         <div className="control-buttons">
-          <button 
+          <button
             onClick={handleLoadCurrentParameters}
             className="load-params-btn"
             title="Load current machine parameters"
           >
             Load Current
           </button>
-          
-          <button 
+
+          <button
             onClick={handleValidateInputs}
             className="validate-btn"
             title="Validate parameter values"
@@ -658,8 +511,8 @@
           >
             Validate
           </button>
-          
-          <button 
+
+          <button
             onClick={handleSaveInputs}
             className="save-inputs-btn"
             title="Apply changes to machine"
@@ -668,10 +521,9 @@
             Apply Changes
           </button>
         </div>
-        
+
         {status && <div className="status-message">{status}</div>}
       </div>
->>>>>>> 0110ccfc
     </div>
   );
 };
