--- conflicted
+++ resolved
@@ -42,25 +42,37 @@
   "Anode Drying": ["Web Speed"],
   "Cathode Drying": ["Web Speed"],
 
-  "Anode Calendaring": ["Roll Gap", "Roll Pressure", "Temperature", "Roll Speed", "Dry Thickness", "Initial Porosity"],
-  "Cathode Calendaring": ["Roll Gap", "Roll Pressure", "Temperature", "Roll Speed", "Dry Thickness", "Initial Porosity"],
+  "Anode Calendaring": [
+    "Roll Gap",
+    "Roll Pressure",
+    "Temperature",
+    "Roll Speed",
+    "Dry Thickness",
+    "Initial Porosity",
+  ],
+  "Cathode Calendaring": [
+    "Roll Gap",
+    "Roll Pressure",
+    "Temperature",
+    "Roll Speed",
+    "Dry Thickness",
+    "Initial Porosity",
+  ],
 
-  "Anode Slitting": ["Blade Sharpness", "Slitting Speed", "Target Width", "Slitting Tension"],
-  "Cathode Slitting": ["Blade Sharpness", "Slitting Speed", "Target Width", "Slitting Tension"],
+  "Anode Slitting": [
+    "Blade Sharpness",
+    "Slitting Speed",
+    "Target Width",
+    "Slitting Tension",
+  ],
+  "Cathode Slitting": [
+    "Blade Sharpness",
+    "Slitting Speed",
+    "Target Width",
+    "Slitting Tension",
+  ],
 
   "Anode Inspection": [
-<<<<<<< HEAD
-    "Epsilon Width Max",
-    "Epsilon Thickness Max",
-    "B Max",
-    "D Surface Max",
-  ],
-  "Cathode Inspection": [
-    "Epsilon Width Max",
-    "Epsilon Thickness Max",
-    "B Max",
-    "D Surface Max",
-=======
     "Width Tolerance",
     "Thickness Tolerance",
     "B Max",
@@ -68,133 +80,18 @@
   ],
   "Cathode Inspection": [
     "Width Tolerance",
-    "Thickness Tolerance", 
+    "Thickness Tolerance",
     "B Max",
     "Defects Allowed",
->>>>>>> 0110ccfc
   ],
 
-  Rewinding: ["Rewinding Speed", "Initial Tension", "Tapering Steps", "Environment Humidity"],
+  Rewinding: [
+    "Rewinding Speed",
+    "Initial Tension",
+    "Tapering Steps",
+    "Environment Humidity",
+  ],
   "Electrolyte Filling": ["Vacuum Level", "Vacuum Filling", "Soaking Time"],
-<<<<<<< HEAD
-  "Formation Cycling": ["Charge Current A", "Charge Voltage Limit V", "Initial Voltage", "Formation Duration s"],
-  Aging: ["K Leak", "Temperature", "Aging Time Days"],
-};
-
-// Mapping from frontend field names to backend parameter names
-export const fieldToParameterMapping = {
-  // Mixing (already handled separately)
-  
-  // Coating
-  "Coating Speed": "coating_speed",
-  "Gap Height": "gap_height",
-  "Flow Rate": "flow_rate",
-  "Coating Width": "coating_width",
-  
-  // Drying
-  "Web Speed": "web_speed",
-  
-  // Calendaring
-  "Roll Gap": "roll_gap",
-  "Roll Pressure": "roll_pressure",
-  "Calendaring Temperature": "temperature",
-  "Roll Speed": "roll_speed",
-  "Dry Thickness": "dry_thickness",
-  "Initial Porosity": "initial_porosity",
-  
-  // Slitting
-  "Blade Sharpness": "blade_sharpness",
-  "Slitting Speed": "slitting_speed",
-  "Target Width": "target_width",
-  "Slitting Tension": "slitting_tension",
-  
-  // Electrode Inspection
-  "Epsilon Width Max": "epsilon_width_max",
-  "Epsilon Thickness Max": "epsilon_thickness_max",
-  "B Max": "B_max",
-  "D Surface Max": "D_surface_max",
-  
-  // Rewinding
-  "Rewinding Speed": "rewinding_speed",
-  "Initial Tension": "initial_tension",
-  "Tapering Steps": "tapering_steps",
-  "Environment Humidity": "environment_humidity",
-  
-  // Electrolyte Filling
-  "Vacuum Level": "Vacuum_level",
-  "Vacuum Filling": "Vacuum_filling",
-  "Soaking Time": "Soaking_time",
-  
-  // Formation Cycling
-  "Charge Current A": "Charge_current_A",
-  "Charge Voltage Limit V": "Charge_voltage_limit_V",
-  "Initial Voltage": "Initial_Voltage",
-  "Formation Duration s": "Formation_duration_s",
-  
-  // Aging
-  "K Leak": "k_leak",
-  "Aging Temperature": "temperature",
-  "Aging Time Days": "aging_time_days",
-};
-
-// Function to convert frontend inputs to backend parameter format
-export const convertInputsToParameters = (stageId, inputValues) => {
-  const parameters = {};
-  
-  // Handle mixing separately (already has its own logic)
-  if (stageId.includes("Mixing")) {
-    const electrodeType = stageId.includes("Anode") ? "Anode" : "Cathode";
-    return {
-      AM: parseFloat(inputValues[`${electrodeType} AM`] || 0),
-      CA: parseFloat(inputValues[`${electrodeType} CA`] || 0),
-      PVDF: parseFloat(inputValues[`${electrodeType} PVDF`] || 0),
-      Solvent: parseFloat(inputValues[`${electrodeType} Solvent`] || 0),
-    };
-  }
-  
-  // For all other stages, convert using the mapping
-  const fields = inputsByStage[stageId] || [];
-  fields.forEach(field => {
-    const backendParam = fieldToParameterMapping[field];
-    if (backendParam && inputValues[field] !== undefined && inputValues[field] !== "") {
-      // Convert to appropriate type (most are floats, Formation_duration_s is int)
-      if (backendParam === "Formation_duration_s") {
-        parameters[backendParam] = parseInt(inputValues[field], 10);
-      } else {
-        parameters[backendParam] = parseFloat(inputValues[field]);
-      }
-    }
-  });
-  
-  return parameters;
-};
-
-// Mapping from stage ID to parameter class type and API endpoint
-export const stageToParameterType = {
-  "Anode Mixing": { type: "mixing", paramClass: "MixingParameters" },
-  "Cathode Mixing": { type: "mixing", paramClass: "MixingParameters" },
-  
-  "Anode Coating": { type: "coating", paramClass: "CoatingParameters" },
-  "Cathode Coating": { type: "coating", paramClass: "CoatingParameters" },
-  
-  "Anode Drying": { type: "drying", paramClass: "DryingParameters" },
-  "Cathode Drying": { type: "drying", paramClass: "DryingParameters" },
-  
-  "Anode Calendaring": { type: "calendaring", paramClass: "CalendaringParameters" },
-  "Cathode Calendaring": { type: "calendaring", paramClass: "CalendaringParameters" },
-  
-  "Anode Slitting": { type: "slitting", paramClass: "SlittingParameters" },
-  "Cathode Slitting": { type: "slitting", paramClass: "SlittingParameters" },
-  
-  "Anode Inspection": { type: "inspection", paramClass: "ElectrodeInspectionParameters" },
-  "Cathode Inspection": { type: "inspection", paramClass: "ElectrodeInspectionParameters" },
-  
-  "Rewinding": { type: "rewinding", paramClass: "RewindingParameters" },
-  "Electrolyte Filling": { type: "electrolyte_filling", paramClass: "ElectrolyteFillingParameters" },
-  "Formation Cycling": { type: "formation_cycling", paramClass: "FormationCyclingParameters" },
-  "Aging": { type: "aging", paramClass: "AgingParameters" },
-=======
   "Formation Cycling": ["Charge Current", "Voltage", "Initial Voltage"],
   Aging: ["Leak Rate", "Temperature", "Aging Days"],
->>>>>>> 0110ccfc
 };