:root {
  --bg: #f5f6fa;
  --text: #111827;
  --muted: #6b7280;
  --card: #ffffff;
  --border: #d1d5db;
  --ring: #2563eb;
  --shadow: 0 2px 6px rgba(0, 0, 0, 0.08);
  --radius: 12px;
}

body {
  margin: 0;
  font-family: Inter, system-ui, sans-serif;
  background: var(--bg);
  color: var(--text);
}

.flow-layout {
  display: grid;
  grid-template-rows: 1fr;

  padding: 20px;
  gap: 40px;
  box-sizing: border-box;
  overflow: hidden;

  /* smooth column resize */
  transition: grid-template-columns 0.3s ease;
}

/* With side panel visible */
.flow-layout.with-panel {
  grid-template-columns: 1fr minmax(250px, 350px);
}

/* Without side panel */
.flow-layout.full {
  grid-template-columns: 1fr;
}
.flow-layout {
  display: flex;
  height: 100vh;
  width: 100vw;
}

/* This new wrapper will manage the vertical layout of the button and the canvas */
.main-content {
  display: flex;
  flex-direction: column; /* Stack children vertically */
  flex-grow: 1;
  height: 100%;
}

.controls {
  padding: 10px;
  background-color: #f4f4f7;
  border-bottom: 1px solid #ddd;
  display: flex;
  align-items: center;
  gap: 20px;
}

.clear-logs-button {
  padding: 8px 16px;
  background: #dc3545;
  color: white;
  border: none;
  border-radius: 6px;
  cursor: pointer;
  font-size: 14px;
}

.clear-logs-button:hover {
  background: #c82333;
}

.start-full-simulation-btn {
  padding: 8px 16px;
  background: #28a745;
  color: white;
  border: none;
  border-radius: 6px;
  cursor: pointer;
  font-size: 14px;
  font-weight: 500;
}

.start-full-simulation-btn:hover:not(:disabled) {
  background: #218838;
}

.start-full-simulation-btn:disabled {
  background: #6c757d;
  cursor: not-allowed;
}

.instructions {
  color: #6c757d;
  font-size: 14px;
}

.instructions p {
  margin: 2px 0;
}

.simulation-status {
  color: #007bff;
  font-weight: 500;
}

/* This is the most important part:
   Make the canvas grow to fill all remaining vertical space */
.flow-canvas {
  flex-grow: 1;
  width: 100%;
}
/* Main flow area */
.flow-canvas {
  display: flex;
  flex-direction: column;
  gap: 40px;
  justify-content: flex-start;
  align-items: center;
  background: var(--bg);
  border-radius: var(--radius);
  padding: 20px;

  /* remove forced scrollbars */
  overflow: visible;
  min-height: auto;
  height: auto;
  box-sizing: border-box;
}

/* Each group box */
.flow-group {
  background: var(--card);
  border: 1px solid var(--border);
  border-radius: var(--radius);
  box-shadow: var(--shadow);
  padding: 20px 30px;
  width: 100%;
  max-width: 1200px;
  display: flex;
  flex-direction: column;
  align-items: center;
  gap: 20px;
}

/* Group titles */
.flow-group-title {
  font-size: 18px;
  font-weight: 600;
  color: var(--text);
  margin: 0;
}

/* Each row */
.flow-row {
  display: flex;
  flex-direction: row;
  gap: 60px;
  justify-content: center;
  align-items: center;
}

/* Machine nodes */
.machine-node {
  text-align: center;
  cursor: pointer;
  transition: transform 0.2s ease, box-shadow 0.2s ease;
  position: relative; /* for tooltip positioning */
}

.machine-node:hover {
  transform: scale(1.3) translateY(-6px);
  z-index: 10;
}

/* Tooltip styling */
.machine-tooltip {
  position: absolute;
  bottom: 140px; /* above the image */
  left: 50%;
  transform: translateX(-50%);
  width: 220px;
  background: #ffffff;
  color: #000000;
  font-size: 12px;
  padding: 8px 10px;
  border-radius: 8px;
  opacity: 0;
  pointer-events: none;
  transition: opacity 0.3s ease, transform 0.3s ease;
  box-shadow: 0 4px 20px rgba(43, 174, 255, 0.25);
  white-space: normal;
}

.machine-node:hover .machine-tooltip {
  opacity: 1;
  transform: translate(-50%, -5px);
}

/* Machine images */
.machine-node img {
  width: 120px;
  height: 120px;
  object-fit: contain;
  display: block;
  margin: 0 auto;
}

/* Machine labels */
.machine-node p {
  margin-top: 6px;
  font-size: 14px;
  font-weight: 500;
  color: var(--text);
}

/* ===================== */
/* Side Panel Styling    */
/* ===================== */
.side-panel {
  background: #f9fafb;
  border-radius: 16px;
  padding: 24px;
  box-shadow: var(--shadow);
  display: flex;
  flex-direction: column;
  gap: 20px;
  height: calc(100vh - 40px);
  overflow-y: auto;

  /* start hidden offscreen */
  transform: translateX(100%);
  opacity: 0;
  transition: transform 0.3s ease, opacity 0.3s ease;
}

/* slide in when visible */
.flow-layout.with-panel .side-panel {
  transform: translateX(0);
  opacity: 1;
}

/* Panel header */
.side-panel-header {
  display: flex;
  justify-content: space-between;
  align-items: center;
  border-bottom: 1px solid var(--border);
  padding-bottom: 12px;
  margin-bottom: 8px;
}

.side-title {
  font-weight: 700;
  font-size: 18px;
  color: var(--text);
}

/* Close button */
.close-btn {
  background: transparent;
  border: none;
  font-size: 22px;
  font-weight: bold;
  color: var(--muted);
  cursor: pointer;
  transition: color 0.2s ease;
}

.close-btn:hover {
  color: var(--text);
}

/* Input grid */
.side-grid {
  display: grid;
  gap: 12px;
}

.side-field {
  display: flex;
  flex-direction: column;
  gap: 4px;
  font-size: 13px;
  color: var(--text);
}

.side-field span {
  font-weight: 500;
  color: var(--muted);
}

.side-field input[type="number"] {
  padding: 8px;
  border-radius: 8px;
  border: 1px solid var(--border);
  font-size: 14px;
  outline: none;
  transition: border-color 0.2s, box-shadow 0.2s;
}

.side-field input[type="number"]:focus {
  border-color: var(--ring);
  box-shadow: 0 0 0 2px rgba(37, 99, 235, 0.3);
}

<<<<<<< HEAD
/* ===================== */
/* React Flow Styling   */
/* ===================== */
/* These styles are necessary for React Flow to display correctly */
.react-flow {
    /* Custom Variables */
    --xy-theme-selected: #F57DBD;
    --xy-theme-hover: #C5C5C5;
    --xy-theme-edge-hover: black;
    --xy-theme-color-focus: #E8E8E8;
=======
/* Mixing controls */
.mixing-controls {
  margin-top: 20px;
  padding-top: 16px;
  border-top: 1px solid var(--border);
}

.ratio-sum {
  display: flex;
  align-items: center;
  gap: 8px;
  margin-bottom: 12px;
  font-size: 14px;
  font-weight: 500;
}

.error-text {
  color: #dc3545;
  font-size: 12px;
}

.save-inputs-btn {
  width: 100%;
  padding: 12px;
  background: #007bff;
  color: white;
  border: none;
  border-radius: 8px;
  font-size: 14px;
  font-weight: 500;
  cursor: pointer;
  transition: background-color 0.2s;
}

.save-inputs-btn:hover {
  background: #0056b3;
}

.status-message {
  margin-top: 8px;
  padding: 8px;
  border-radius: 6px;
  font-size: 13px;
  background: #f8f9fa;
  border: 1px solid #dee2e6;
  color: #495057;
>>>>>>> 6ec7209a
}<|MERGE_RESOLUTION|>--- conflicted
+++ resolved
@@ -309,18 +309,6 @@
   box-shadow: 0 0 0 2px rgba(37, 99, 235, 0.3);
 }
 
-<<<<<<< HEAD
-/* ===================== */
-/* React Flow Styling   */
-/* ===================== */
-/* These styles are necessary for React Flow to display correctly */
-.react-flow {
-    /* Custom Variables */
-    --xy-theme-selected: #F57DBD;
-    --xy-theme-hover: #C5C5C5;
-    --xy-theme-edge-hover: black;
-    --xy-theme-color-focus: #E8E8E8;
-=======
 /* Mixing controls */
 .mixing-controls {
   margin-top: 20px;
@@ -367,5 +355,64 @@
   background: #f8f9fa;
   border: 1px solid #dee2e6;
   color: #495057;
->>>>>>> 6ec7209a
+}
+
+/* Mixing controls */
+.mixing-controls {
+  margin-top: 20px;
+  padding-top: 16px;
+  border-top: 1px solid var(--border);
+}
+
+.ratio-sum {
+  display: flex;
+  align-items: center;
+  gap: 8px;
+  margin-bottom: 12px;
+  font-size: 14px;
+  font-weight: 500;
+}
+
+.error-text {
+  color: #dc3545;
+  font-size: 12px;
+}
+
+.save-inputs-btn {
+  width: 100%;
+  padding: 12px;
+  background: #007bff;
+  color: white;
+  border: none;
+  border-radius: 8px;
+  font-size: 14px;
+  font-weight: 500;
+  cursor: pointer;
+  transition: background-color 0.2s;
+}
+
+.save-inputs-btn:hover {
+  background: #0056b3;
+}
+
+.status-message {
+  margin-top: 8px;
+  padding: 8px;
+  border-radius: 6px;
+  font-size: 13px;
+  background: #f8f9fa;
+  border: 1px solid #dee2e6;
+  color: #495057;
+}
+
+/* ===================== */
+/* React Flow Styling   */
+/* ===================== */
+/* These styles are necessary for React Flow to display correctly */
+.react-flow {
+  /* Custom Variables */
+  --xy-theme-selected: #f57dbd;
+  --xy-theme-hover: #c5c5c5;
+  --xy-theme-edge-hover: black;
+  --xy-theme-color-focus: #e8e8e8;
 }