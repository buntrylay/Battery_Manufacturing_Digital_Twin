:root {
  --bg: #f5f6fa;
  --text: #111827;
  --muted: #6b7280;
  --card: #f8f9fa;
  --border: #d1d5db;
  --ring: #2563eb;
  --shadow: 0 2px 6px rgba(0, 0, 0, 0.08);
  --radius: 12px;
}

/* Animation keyframes for machine status */
@keyframes pulse {
  0% {
    box-shadow: 0 0 25px rgba(40, 167, 69, 0.8);
  }
  50% {
    box-shadow: 0 0 35px rgba(40, 167, 69, 1);
  }
  100% {
    box-shadow: 0 0 25px rgba(40, 167, 69, 0.8);
  }
}

body {
  margin: 0;
  font-family: Inter, system-ui, sans-serif;
  background: var(--bg);
  color: var(--text);
}

.flow-layout {
  display: flex;
  height: 100vh;
  width: 100vw;
  position: relative;
  overflow: hidden;
}

/* This new wrapper will manage the vertical layout of the button and the canvas */
.main-content {
  display: flex;
  flex-direction: column; /* Stack children vertically */
  flex-grow: 1;
  height: 100%;
}

.controls {
  padding: 10px;
  display: flex;
  align-items: center;
  gap: 20px;
}

.clear-logs-button {
  padding: 8px 16px;
  background: #dc3545;
  color: white;
  border: none;
  border-radius: 6px;
  cursor: pointer;
  font-size: 14px;
}

.clear-logs-button:hover {
  background: #c82333;
}

.start-full-simulation-btn {
  padding: 8px 16px;
  background: #28a745;
  color: white;
  border: none;
  border-radius: 6px;
  cursor: pointer;
  font-size: 14px;
  font-weight: 500;
}

.start-full-simulation-btn:hover:not(:disabled) {
  background: #218838;
}

.start-full-simulation-btn:disabled {
  background: #6c757d;
  cursor: not-allowed;
}

.refresh-state-btn {
  padding: 8px 16px;
  background: #17a2b8;
  color: white;
  border: none;
  border-radius: 6px;
  cursor: pointer;
  font-size: 14px;
  font-weight: 500;
}

.refresh-state-btn:hover {
  background: #138496;
}

.reset-plant-btn {
  padding: 8px 16px;
  background: #ffc107;
  color: #212529;
  border: none;
  border-radius: 6px;
  cursor: pointer;
  font-size: 14px;
  font-weight: 500;
}

.reset-plant-btn:hover {
  background: #e0a800;
}

.plant-state {
  margin-top: 10px;
  padding: 10px;
  background: #f8f9fa;
  border: 1px solid #dee2e6;
  border-radius: 6px;
  font-family: monospace;
  font-size: 12px;
  max-height: 200px;
  overflow-y: auto;
}

.instructions {
  color: #6c757d;
  font-size: 14px;
}

.instructions p {
  margin: 2px 0;
}

.simulation-status {
  color: #218838;
  font-weight: 500;
}

.flow-canvas {
  flex-grow: 1;
  width: 100%;
}
/* Main flow area */
.flow-canvas {
  display: flex;
  flex-direction: column;
  justify-content: flex-start;
  align-items: center;
  background: var(--bg);
  border-radius: var(--radius);
  padding: 20px;

  /* remove forced scrollbars */
  overflow: visible;
  min-height: auto;
  height: auto;
  box-sizing: border-box;
  border-top: 1px solid #ddd;
  border-radius: 0%;
  position: relative; /* Add relative positioning for side panel containment */
}

/* Each group box */
.flow-group {
  background: var(--card);
  border: 1px solid var(--border);
  border-radius: var(--radius);
  box-shadow: var(--shadow);
  padding: 20px 30px;
  width: 100%;
  max-width: 1200px;
  display: flex;
  flex-direction: column;
  align-items: center;
  gap: 20px;
}

/* Group titles */
.flow-group-title {
  font-size: 18px;
  font-weight: 600;
  color: var(--text);
  margin: 0;
}

/* Each row */
.flow-row {
  display: flex;
  flex-direction: row;
  gap: 60px;
  justify-content: center;
  align-items: center;
}

/* Machine nodes */
.machine-node {
  text-align: center;
  cursor: pointer;
  transition: transform 0.2s ease, box-shadow 0.2s ease;
  position: relative; /* for tooltip positioning */
}

.machine-node:hover {
  transform: scale(1.3) translateY(-6px);
  z-index: 10;
}

/* Tooltip styling */
.machine-tooltip {
  position: absolute;
  bottom: 140px; /* above the image */
  left: 50%;
  transform: translateX(-50%);
  width: 220px;
  background: #f8f9fa;
  color: #000000;
  font-size: 12px;
  padding: 8px 10px;
  border-radius: 8px;
  opacity: 0;
  pointer-events: none;
  transition: opacity 0.3s ease, transform 0.3s ease;
  box-shadow: 0 4px 20px rgba(43, 174, 255, 0.25);
  white-space: normal;
}

.machine-node:hover .machine-tooltip {
  opacity: 1;
  transform: translate(-50%, -5px);
}

/* Machine images */
.machine-node img {
  width: 120px;
  height: 120px;
  object-fit: contain;
  display: block;
  margin: 0 auto;
}

/* Machine labels */
.machine-node p {
  margin-top: 6px;
  font-size: 14px;
  font-weight: 500;
  color: var(--text);
}

/* ===================== */
/* Side Panel Styling    */
/* ===================== */

.side-panel {
  position: absolute;
  top: 0;
  right: 0;
  background: var(--card);
  border-left: 1px solid var(--border);
  box-sizing: border-box;
  width: 350px;
  height: 70vh;
  background: #f9fafb;
  border-radius: 16px 0 0 16px;
  padding: 34px;
  box-shadow: var(--shadow);
  display: flex;
  flex-direction: column;
  gap: 10px;
  transform: translateX(100%);
  pointer-events: none;
  transition: opacity 0.3s ease, transform 0.3s ease;
  overflow-y: auto;
  overflow-x: hidden;
  z-index: 1000;
}
.side-panel.open {
  opacity: 1;
  transform: translateX(0);
  pointer-events: auto;
}

/* Panel header */
.side-panel-header {
  display: flex;
  justify-content: space-between;
  align-items: center;
  border-bottom: 1px solid var(--border);
  padding-bottom: 12px;
  margin-bottom: 8px;
  flex-shrink: 0;
}

/* Panel content - scrollable area */
.side-panel-content {
  flex: 1;
  overflow-y: auto;
  overflow-x: hidden;
  padding-right: 8px;
}

/* Custom scrollbar styling */
.side-panel-content::-webkit-scrollbar {
  width: 6px;
}

.side-panel-content::-webkit-scrollbar-track {
  background: transparent;
}

.side-panel-content::-webkit-scrollbar-thumb {
  background: #cbd5e0;
  border-radius: 3px;
}

.side-panel-content::-webkit-scrollbar-thumb:hover {
  background: #a0aec0;
}

/* Simulation info message */
.simulation-info {
  margin-top: 8px;
  padding: 8px 12px;
  background: #e8f4f8;
  border: 1px solid #b8dce8;
  border-radius: 6px;
  font-size: 12px;
  color: #2c5aa0;
  line-height: 1.4;
}

.side-title {
  font-weight: 700;
  font-size: 18px;
  color: var(--text);
}

/* Close button */
.close-btn {
  background: transparent;
  border: none;
  font-size: 22px;
  font-weight: bold;
  color: var(--muted);
  cursor: pointer;
  transition: color 0.2s ease;
}

.close-btn:hover {
  color: var(--text);
}

/* Input grid */
.side-grid {
  display: grid;
  gap: 12px;
}

.side-field {
  display: flex;
  flex-direction: column;
  gap: 4px;
  font-size: 13px;
  color: var(--text);
}

.side-field span {
  font-weight: 500;
  color: var(--muted);
}

.side-field input[type="number"] {
  padding: 8px;
  border-radius: 8px;
  border: 1px solid var(--border);
  font-size: 14px;
  outline: none;
  transition: border-color 0.2s, box-shadow 0.2s;
}

.side-field input[type="number"]:focus {
  border-color: var(--ring);
  box-shadow: 0 0 0 2px rgba(37, 99, 235, 0.3);
}

/* Machine controls */
.machine-controls {
  margin-top: 20px;
  padding-top: 16px;
  border-top: 1px solid var(--border);
}

.ratio-sum {
  display: flex;
  align-items: center;
  gap: 8px;
  margin-bottom: 12px;
  font-size: 14px;
  font-weight: 500;
}

.error-text {
  color: #dc3545;
  font-size: 12px;
}

/* Enhanced input fields with validation */
.side-field {
  margin-bottom: 16px;
  position: relative;
}

.side-field.error {
  margin-bottom: 20px;
}

.field-header {
  display: flex;
  align-items: center;
  gap: 8px;
  margin-bottom: 4px;
}

.field-name {
  font-weight: 500;
  font-size: 14px;
  color: var(--text);
}

.field-unit {
  font-size: 12px;
  color: #6c757d;
  font-weight: normal;
}

.side-field input {
  width: 100%;
  padding: 10px 12px;
  border: 2px solid var(--border);
  border-radius: 6px;
  font-size: 14px;
  transition: border-color 0.2s, box-shadow 0.2s;
}

.side-field input:focus {
  outline: none;
  border-color: #007bff;
  box-shadow: 0 0 0 3px rgba(0, 123, 255, 0.1);
}

.side-field input.input-error {
  border-color: #dc3545;
  background-color: #f8f9fa;
}

.side-field input.input-error:focus {
  border-color: #dc3545;
  box-shadow: 0 0 0 3px rgba(220, 53, 69, 0.1);
}

.error-message {
  color: #dc3545;
  font-size: 12px;
  margin-top: 4px;
  display: flex;
  align-items: center;
  gap: 4px;
}

.error-message::before {
  content: "⚠️";
  font-size: 10px;
}

.field-description {
  color: #6c757d;
  font-size: 12px;
  margin-top: 4px;
  font-style: italic;
}

/* Preset Management */
.preset-controls {
  margin-bottom: 16px;
  padding: 12px;
  background: #f8f9fa;
  border-radius: 8px;
  border: 1px solid #e9ecef;
}

.preset-buttons {
  display: flex;
  gap: 6px;
  flex-wrap: wrap;
}

.preset-btn {
  padding: 6px 10px;
  border: none;
  border-radius: 4px;
  font-size: 12px;
  cursor: pointer;
  transition: all 0.2s;
  white-space: nowrap;
}

.default-btn {
  background: #6c757d;
  color: white;
}

.default-btn:hover {
  background: #545b62;
}

.save-preset-btn {
  background: #17a2b8;
  color: white;
}

.save-preset-btn:hover {
  background: #117a8b;
}

.load-preset-btn {
  background: #ffc107;
  color: #212529;
}

.load-preset-btn:hover {
  background: #e0a800;
}

.preset-menu {
  margin-top: 8px;
  background: #f8f9fa;
  border: 1px solid #dee2e6;
  border-radius: 4px;
  max-height: 120px;
  overflow-y: auto;
}

.preset-item {
  display: flex;
  align-items: center;
  justify-content: space-between;
  padding: 8px 12px;
  border-bottom: 1px solid #f8f9fa;
}

.preset-item:last-child {
  border-bottom: none;
}

<<<<<<< HEAD
.preset-name {
  cursor: pointer;
  flex: 1;
  font-size: 13px;
}

.preset-name:hover {
  color: #007bff;
  text-decoration: underline;
}

.delete-preset-btn {
  background: none;
  border: none;
  cursor: pointer;
  padding: 2px 4px;
  border-radius: 3px;
  font-size: 12px;
}
=======
>>>>>>> 6775be33
/* Parameter controls for all machine types */
.parameter-controls {
  margin-top: 20px;
  padding-top: 16px;
  border-top: 1px solid var(--border);
}

.control-buttons {
  display: flex;
  gap: 8px;
  margin-top: 12px;
}

<<<<<<< HEAD
.load-params-btn,
.validate-btn {
=======
.load-params-btn, .validate-btn {
>>>>>>> 6775be33
  flex: 1;
  padding: 10px;
  border: 1px solid var(--border);
  border-radius: 8px;
  font-size: 13px;
  font-weight: 500;
  cursor: pointer;
  transition: all 0.2s;
}

.load-params-btn {
  background: #f8f9fa;
  color: #495057;
}

.load-params-btn:hover {
  background: #e9ecef;
  border-color: #6c757d;
}

.validate-btn {
  background: #ffc107;
  color: #212529;
  border-color: #ffc107;
}

.validate-btn:hover {
  background: #e0a800;
  border-color: #d39e00;
<<<<<<< HEAD
}

.delete-preset-btn:hover {
  background: #f8d7da;
}

.no-presets {
  padding: 12px;
  text-align: center;
  color: #6c757d;
  font-size: 12px;
  font-style: italic;
}

/* Control buttons */
.control-buttons {
  display: flex;
  gap: 8px;
  margin-bottom: 12px;
=======
>>>>>>> 6775be33
}

.save-inputs-btn {
  flex: 1;
  padding: 12px;
  background: #28a745;
  color: white;
  border: none;
  border-radius: 8px;
  font-size: 14px;
  font-weight: 500;
  cursor: pointer;
  transition: background-color 0.2s;
  margin-top: 8px;
}

.save-inputs-btn:hover {
  background: #218838;
}

<<<<<<< HEAD
.run-simulation-btn {
  flex: 1;
  padding: 12px;
  background: #28a745;
  color: white;
  border: none;
  border-radius: 8px;
  font-size: 14px;
  font-weight: 500;
  cursor: pointer;
  transition: background-color 0.2s;
}

.run-simulation-btn:hover {
  background: #1e7e34;
}

.run-simulation-btn:disabled,
.run-simulation-btn.running {
  background: #6c757d;
  cursor: not-allowed;
}

.run-simulation-btn.running {
  background: #ffc107;
  color: #212529;
}

/* Status messages */
.status-message {
  padding: 8px 12px;
  border-radius: 4px;
  font-size: 13px;
  font-weight: 500;
  border: 1px solid transparent;
}

.status-message.success {
  background: #d4edda;
  color: #155724;
  border-color: #c3e6cb;
}

.status-message.error {
  background: #f8d7da;
  color: #721c24;
  border-color: #f5c6cb;
}

/* Stage info description */
.stage-description {
  display: block;
  color: var(--muted);
  font-style: italic;
  margin-bottom: 12px;
  line-height: 1.3;
}

/* Button disabled states */
.load-params-btn:disabled,
.validate-btn:disabled,
.save-inputs-btn:disabled {
  opacity: 0.5;
  cursor: not-allowed;
  background: #e9ecef;
  color: #6c757d;
  border-color: #ced4da;
}

.load-params-btn:disabled:hover,
.validate-btn:disabled:hover,
.save-inputs-btn:disabled:hover {
  background: #e9ecef;
  border-color: #ced4da;
}

/* Status message improvements */
.status-message {
=======
/* Stage info description */
.stage-description {
  display: block;
  color: var(--muted);
  font-style: italic;
  margin-bottom: 12px;
  line-height: 1.3;
}

/* Button disabled states */
.load-params-btn:disabled,
.validate-btn:disabled,
.save-inputs-btn:disabled {
  opacity: 0.5;
  cursor: not-allowed;
  background: #e9ecef;
  color: #6c757d;
  border-color: #ced4da;
}

.load-params-btn:disabled:hover,
.validate-btn:disabled:hover,
.save-inputs-btn:disabled:hover {
  background: #e9ecef;
  border-color: #ced4da;
}

/* Status message improvements */
.status-message {
>>>>>>> 6775be33
  margin-top: 12px;
  padding: 10px;
  border-radius: 6px;
  font-size: 13px;
  line-height: 1.4;
  background: #f8f9fa;
  border: 1px solid #dee2e6;
  color: #495057;
  word-wrap: break-word;
}

/* Success status (contains checkmark) */
.status-message {
  background: #f8f9fa;
  border-color: #dee2e6;
  color: #495057;
}

.status-message:contains("✓") {
  background: #d4edda;
  border-color: #c3e6cb;
  color: #155724;
}

/* Error status (contains X mark) */
.status-message:contains("❌") {
  background: #f8d7da;
  border-color: #f5c6cb;
  color: #721c24;
}

/* ===================== */
/* React Flow Styling   */
/* ===================== */
/* These styles are necessary for React Flow to display correctly */
.react-flow {
  /* Custom Variables */
  --xy-theme-selected: #f57dbd;
  --xy-theme-hover: #c5c5c5;
  --xy-theme-edge-hover: black;
  --xy-theme-color-focus: #e8e8e8;
}

/* ===================== */
/* Animation Keyframes   */
/* ===================== */
@keyframes pulse {
  0% {
    box-shadow: 0 0 20px rgba(40, 167, 69, 0.5);
    transform: scale(1.05);
  }
  50% {
    box-shadow: 0 0 30px rgba(40, 167, 69, 0.8);
    transform: scale(1.08);
  }
  100% {
    box-shadow: 0 0 20px rgba(40, 167, 69, 0.5);
    transform: scale(1.05);
  }
}

@keyframes slideIn {
  from {
    opacity: 0;
    transform: translateY(-20px);
  }
  to {
    opacity: 1;
    transform: translateY(0);
  }
}

@keyframes progressFlow {
  0% {
    stroke-dashoffset: 100%;
  }
  100% {
    stroke-dashoffset: 0%;
  }
}

/* Simulation start button animation */
.start-full-simulation-btn.running {
  animation: buttonPulse 1.5s infinite;
}

@keyframes buttonPulse {
  0%,
  100% {
    transform: scale(1);
    box-shadow: 0 0 0 0 rgba(40, 167, 69, 0.7);
  }
  50% {
    transform: scale(1.05);
    box-shadow: 0 0 0 10px rgba(40, 167, 69, 0);
  }
}

/* Flow diagram startup animation */
.flow-canvas.simulation-started {
  animation: slideIn 0.5s ease-out;
}<|MERGE_RESOLUTION|>--- conflicted
+++ resolved
@@ -84,6 +84,48 @@
 .start-full-simulation-btn:disabled {
   background: #6c757d;
   cursor: not-allowed;
+}
+
+.refresh-state-btn {
+  padding: 8px 16px;
+  background: #17a2b8;
+  color: white;
+  border: none;
+  border-radius: 6px;
+  cursor: pointer;
+  font-size: 14px;
+  font-weight: 500;
+}
+
+.refresh-state-btn:hover {
+  background: #138496;
+}
+
+.reset-plant-btn {
+  padding: 8px 16px;
+  background: #ffc107;
+  color: #212529;
+  border: none;
+  border-radius: 6px;
+  cursor: pointer;
+  font-size: 14px;
+  font-weight: 500;
+}
+
+.reset-plant-btn:hover {
+  background: #e0a800;
+}
+
+.plant-state {
+  margin-top: 10px;
+  padding: 10px;
+  background: #f8f9fa;
+  border: 1px solid #dee2e6;
+  border-radius: 6px;
+  font-family: monospace;
+  font-size: 12px;
+  max-height: 200px;
+  overflow-y: auto;
 }
 
 .refresh-state-btn {
@@ -557,7 +599,6 @@
   border-bottom: none;
 }
 
-<<<<<<< HEAD
 .preset-name {
   cursor: pointer;
   flex: 1;
@@ -577,8 +618,6 @@
   border-radius: 3px;
   font-size: 12px;
 }
-=======
->>>>>>> 6775be33
 /* Parameter controls for all machine types */
 .parameter-controls {
   margin-top: 20px;
@@ -592,12 +631,8 @@
   margin-top: 12px;
 }
 
-<<<<<<< HEAD
 .load-params-btn,
 .validate-btn {
-=======
-.load-params-btn, .validate-btn {
->>>>>>> 6775be33
   flex: 1;
   padding: 10px;
   border: 1px solid var(--border);
@@ -627,7 +662,6 @@
 .validate-btn:hover {
   background: #e0a800;
   border-color: #d39e00;
-<<<<<<< HEAD
 }
 
 .delete-preset-btn:hover {
@@ -646,9 +680,7 @@
 .control-buttons {
   display: flex;
   gap: 8px;
-  margin-bottom: 12px;
-=======
->>>>>>> 6775be33
+  margin-top: 12px;
 }
 
 .save-inputs-btn {
@@ -658,7 +690,14 @@
   color: white;
   border: none;
   border-radius: 8px;
-  font-size: 14px;
+}
+
+.load-params-btn, .validate-btn {
+  flex: 1;
+  padding: 10px;
+  border: 1px solid var(--border);
+  border-radius: 8px;
+  font-size: 13px;
   font-weight: 500;
   cursor: pointer;
   transition: background-color 0.2s;
@@ -667,13 +706,27 @@
 
 .save-inputs-btn:hover {
   background: #218838;
-}
-
-<<<<<<< HEAD
+.load-params-btn:hover {
+  background: #e9ecef;
+  border-color: #6c757d;
+}
+
+.validate-btn {
+  background: #ffc107;
+  color: #212529;
+  border-color: #ffc107;
+}
+
+.validate-btn:hover {
+  background: #e0a800;
+  border-color: #d39e00;
+}
+
 .run-simulation-btn {
   flex: 1;
   padding: 12px;
   background: #28a745;
+  background: #28a745;
   color: white;
   border: none;
   border-radius: 8px;
@@ -681,6 +734,7 @@
   font-weight: 500;
   cursor: pointer;
   transition: background-color 0.2s;
+  margin-top: 8px;
 }
 
 .run-simulation-btn:hover {
@@ -747,28 +801,6 @@
 }
 
 /* Status message improvements */
-.status-message {
-=======
-/* Stage info description */
-.stage-description {
-  display: block;
-  color: var(--muted);
-  font-style: italic;
-  margin-bottom: 12px;
-  line-height: 1.3;
-}
-
-/* Button disabled states */
-.load-params-btn:disabled,
-.validate-btn:disabled,
-.save-inputs-btn:disabled {
-  opacity: 0.5;
-  cursor: not-allowed;
-  background: #e9ecef;
-  color: #6c757d;
-  border-color: #ced4da;
-}
-
 .load-params-btn:disabled:hover,
 .validate-btn:disabled:hover,
 .save-inputs-btn:disabled:hover {
@@ -778,15 +810,38 @@
 
 /* Status message improvements */
 .status-message {
->>>>>>> 6775be33
   margin-top: 12px;
   padding: 10px;
+  margin-top: 12px;
+  padding: 10px;
   border-radius: 6px;
   font-size: 13px;
+  line-height: 1.4;
   line-height: 1.4;
   background: #f8f9fa;
   border: 1px solid #dee2e6;
   color: #495057;
+  word-wrap: break-word;
+}
+
+/* Success status (contains checkmark) */
+.status-message {
+  background: #f8f9fa;
+  border-color: #dee2e6;
+  color: #495057;
+}
+
+.status-message:contains("✓") {
+  background: #d4edda;
+  border-color: #c3e6cb;
+  color: #155724;
+}
+
+/* Error status (contains X mark) */
+.status-message:contains("❌") {
+  background: #f8d7da;
+  border-color: #f5c6cb;
+  color: #721c24;
   word-wrap: break-word;
 }
 
