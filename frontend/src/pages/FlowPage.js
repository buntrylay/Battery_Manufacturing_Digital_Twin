import React, { useState, useEffect } from "react";
import { useFlowPage } from "../contexts/FlowPageContext";
import SidePanel from "../components/SidePanel";
import MachineFlowDiagram from "../components/MachineFlowDiagram";
import "../styles/FlowPage.css";
import { useLogs } from "../contexts/WebSocketContext";
<<<<<<< HEAD
import ToggleSwitch from "../components/ToggleSwitch";
import { startSimulation } from "../services/api";
=======
import { startSimulation, getPlantState, resetPlant } from "../services/api";
>>>>>>> 6775be33

function FlowPage() {
  const { setSelectedId, selectedStage } = useFlowPage();
  const { clearLogs } = useLogs();
  const [simulationStatus, setSimulationStatus] = useState("");
  const [isRunning, setIsRunning] = useState(false);
  const [plantState, setPlantState] = useState(null);
  const [animationTrigger, setAnimationTrigger] = useState(false);
  const [plantState, setPlantState] = useState(null);

  // Effect to check localStorage on component mount to maintain animation state on refresh
  useEffect(() => {
    if (localStorage.getItem("simulationRunning") === "true") {
      setAnimationTrigger(true);
    }
  }, []);

  const handleClearLogs = () => {
    clearLogs();
    setAnimationTrigger(false); // Reset animation when clearing logs
    localStorage.removeItem("simulationRunning"); // Clear persisted state
  };

  const handleStartFullSimulation = async () => {
    setIsRunning(true);
<<<<<<< HEAD
    setAnimationTrigger(true);
    localStorage.setItem("simulationRunning", "true"); // Persist animation state
    setSimulationStatus("Starting full plant simulation...");
    clearLogs();

    try {
      // This API call aligns with adding a batch to a continuous simulation
      const response = await startSimulation();

=======
    setSimulationStatus("Starting full plant simulation...");

    try {
      // Use the new continuous batch simulation API from your team lead's backend
      const response = await startSimulation();
      
>>>>>>> 6775be33
      if (response.data && response.data.message) {
        setSimulationStatus(`✓ ${response.data.message}`);
      } else {
        setSimulationStatus("✓ Plant simulation started successfully!");
      }
      
      // Trigger animation for the new batch
      setAnimationTrigger(true);
      
      // Refresh plant state
      handleRefreshPlantState();
    } catch (error) {
      console.error("Simulation start error:", error);
      setSimulationStatus(`❌ Error: ${error.response?.data?.detail || error.message}`);
    } finally {
      setIsRunning(false);
    }
  };

<<<<<<< HEAD
      // Refresh plant state after starting
    } catch (error) {
      console.error("Simulation start error:", error);
      setSimulationStatus(
        `❌ Error: ${error.response?.data?.detail || error.message}`
      );
    } finally {
      setIsRunning(false);
=======
  const handleRefreshPlantState = async () => {
    try {
      const response = await getPlantState();
      setPlantState(response.data);
    } catch (error) {
      console.error("Plant state error:", error);
    }
  };

  const handleResetPlant = async () => {
    if (!window.confirm("Are you sure you want to reset the plant? This will stop all running simulations.")) {
      return;
    }

    try {
      setSimulationStatus("Resetting plant...");
      const response = await resetPlant();
      
      if (response.data && response.data.message) {
        setSimulationStatus(`✓ ${response.data.message}`);
      } else {
        setSimulationStatus("✓ Plant reset successfully!");
      }
      
      setPlantState(null);
      clearLogs();
    } catch (error) {
      console.error("Plant reset error:", error);
      setSimulationStatus(`❌ Reset error: ${error.response?.data?.detail || error.message}`);
>>>>>>> 6775be33
    }
  };

  return (
    <div className={`flow-layout ${selectedStage ? "with-panel" : "full"}`}>
      <div className="main-content">
        <h2 className="page-title">
          Lithium-Ion Battery Manufacturing Simulation
        </h2>
        <ToggleSwitch
          label="Quick Tips"
          infoContent={
            <div className="instructions">
              <p>1. Click on any machine to configure its parameters.</p>
              <p>
                2. Use "Load Current" → "Validate" → "Apply Changes" workflow.
              </p>
              <p>
                3. Click "Add Batch" to add a batch to the continuous plant
                simulation.
              </p>
              <p>
                4. Use "Refresh State" to check plant status and "Reset Plant"
                to stop all simulations.
              </p>
            </div>
          }
        />
        {/* This container correctly uses the '.controls' class from your CSS */}
        <div className="controls">
          <button onClick={handleClearLogs} className="clear-logs-button">
            Clear Logs
          </button>
          <button
            onClick={handleStartFullSimulation}
            className={`start-full-simulation-btn ${
              isRunning ? "running" : ""
            }`}
            disabled={isRunning}
          >
            {isRunning ? "Adding Batch..." : "Add Batch"}
<<<<<<< HEAD
          </button>
=======
          </button>
          <button 
            onClick={handleRefreshPlantState} 
            className="refresh-state-btn"
          >
            Refresh State
          </button>
          <button 
            onClick={handleResetPlant} 
            className="reset-plant-btn"
          >
            Reset Plant
          </button>
          <div className="instructions">
            <p>1. Click on any machine to configure its parameters</p>
            <p>2. Use "Load Current" → "Validate" → "Apply Changes" workflow</p>
            <p>3. Click "Add Batch" to add a batch to the continuous plant simulation</p>
            <p>4. Use "Refresh State" to check plant status and "Reset Plant" to stop all simulations</p>
            {simulationStatus && <p className="simulation-status">{simulationStatus}</p>}
            {plantState && (
              <div className="plant-state">
                <strong>Plant Status:</strong> {JSON.stringify(plantState, null, 2)}
              </div>
            )}
          </div>
>>>>>>> 6775be33
        </div>

        {/* This wrapper for status and plant state matches your CSS structure */}
        <div className="status-messages">
          {simulationStatus && (
            <p className="simulation-status">{simulationStatus}</p>
          )}
          {plantState && (
            <div className="plant-state">
              <strong>Plant Status:</strong>{" "}
              <pre>{JSON.stringify(plantState, null, 2)}</pre>
            </div>
          )}
        </div>

        <div
          className={`flow-canvas ${
            animationTrigger ? "simulation-started" : ""
          }`}
        >
          <MachineFlowDiagram animationTrigger={animationTrigger} />
          {selectedStage && (
            <SidePanel
              selectedStage={selectedStage}
              onClose={() => setSelectedId(null)}
              isOpen={!!selectedStage}
            />
          )}
        </div>
      </div>
    </div>
  );
}

export default FlowPage;<|MERGE_RESOLUTION|>--- conflicted
+++ resolved
@@ -4,12 +4,8 @@
 import MachineFlowDiagram from "../components/MachineFlowDiagram";
 import "../styles/FlowPage.css";
 import { useLogs } from "../contexts/WebSocketContext";
-<<<<<<< HEAD
 import ToggleSwitch from "../components/ToggleSwitch";
-import { startSimulation } from "../services/api";
-=======
 import { startSimulation, getPlantState, resetPlant } from "../services/api";
->>>>>>> 6775be33
 
 function FlowPage() {
   const { setSelectedId, selectedStage } = useFlowPage();
@@ -35,53 +31,37 @@
 
   const handleStartFullSimulation = async () => {
     setIsRunning(true);
-<<<<<<< HEAD
-    setAnimationTrigger(true);
-    localStorage.setItem("simulationRunning", "true"); // Persist animation state
-    setSimulationStatus("Starting full plant simulation...");
-    clearLogs();
-
-    try {
-      // This API call aligns with adding a batch to a continuous simulation
-      const response = await startSimulation();
-
-=======
     setSimulationStatus("Starting full plant simulation...");
 
     try {
       // Use the new continuous batch simulation API from your team lead's backend
       const response = await startSimulation();
-      
->>>>>>> 6775be33
+
       if (response.data && response.data.message) {
         setSimulationStatus(`✓ ${response.data.message}`);
       } else {
         setSimulationStatus("✓ Plant simulation started successfully!");
       }
-      
+
       // Trigger animation for the new batch
       setAnimationTrigger(true);
-      
+
       // Refresh plant state
       handleRefreshPlantState();
     } catch (error) {
       console.error("Simulation start error:", error);
-      setSimulationStatus(`❌ Error: ${error.response?.data?.detail || error.message}`);
-    } finally {
-      setIsRunning(false);
-    }
-  };
-
-<<<<<<< HEAD
-      // Refresh plant state after starting
-    } catch (error) {
+      setSimulationStatus(
+        `❌ Error: ${error.response?.data?.detail || error.message}`
+      );
       console.error("Simulation start error:", error);
       setSimulationStatus(
         `❌ Error: ${error.response?.data?.detail || error.message}`
       );
     } finally {
       setIsRunning(false);
-=======
+    }
+  };
+
   const handleRefreshPlantState = async () => {
     try {
       const response = await getPlantState();
@@ -92,26 +72,31 @@
   };
 
   const handleResetPlant = async () => {
-    if (!window.confirm("Are you sure you want to reset the plant? This will stop all running simulations.")) {
+    if (
+      !window.confirm(
+        "Are you sure you want to reset the plant? This will stop all running simulations."
+      )
+    ) {
       return;
     }
 
     try {
       setSimulationStatus("Resetting plant...");
       const response = await resetPlant();
-      
+
       if (response.data && response.data.message) {
         setSimulationStatus(`✓ ${response.data.message}`);
       } else {
         setSimulationStatus("✓ Plant reset successfully!");
       }
-      
+
       setPlantState(null);
       clearLogs();
     } catch (error) {
       console.error("Plant reset error:", error);
-      setSimulationStatus(`❌ Reset error: ${error.response?.data?.detail || error.message}`);
->>>>>>> 6775be33
+      setSimulationStatus(
+        `❌ Reset error: ${error.response?.data?.detail || error.message}`
+      );
     }
   };
 
@@ -153,50 +138,38 @@
             disabled={isRunning}
           >
             {isRunning ? "Adding Batch..." : "Add Batch"}
-<<<<<<< HEAD
           </button>
-=======
-          </button>
-          <button 
-            onClick={handleRefreshPlantState} 
+          <button
+            onClick={handleRefreshPlantState}
             className="refresh-state-btn"
           >
             Refresh State
           </button>
-          <button 
-            onClick={handleResetPlant} 
-            className="reset-plant-btn"
-          >
+          <button onClick={handleResetPlant} className="reset-plant-btn">
             Reset Plant
           </button>
           <div className="instructions">
             <p>1. Click on any machine to configure its parameters</p>
             <p>2. Use "Load Current" → "Validate" → "Apply Changes" workflow</p>
-            <p>3. Click "Add Batch" to add a batch to the continuous plant simulation</p>
-            <p>4. Use "Refresh State" to check plant status and "Reset Plant" to stop all simulations</p>
-            {simulationStatus && <p className="simulation-status">{simulationStatus}</p>}
+            <p>
+              3. Click "Add Batch" to add a batch to the continuous plant
+              simulation
+            </p>
+            <p>
+              4. Use "Refresh State" to check plant status and "Reset Plant" to
+              stop all simulations
+            </p>
+            {simulationStatus && (
+              <p className="simulation-status">{simulationStatus}</p>
+            )}
             {plantState && (
               <div className="plant-state">
-                <strong>Plant Status:</strong> {JSON.stringify(plantState, null, 2)}
+                <strong>Plant Status:</strong>{" "}
+                {JSON.stringify(plantState, null, 2)}
               </div>
             )}
           </div>
->>>>>>> 6775be33
         </div>
-
-        {/* This wrapper for status and plant state matches your CSS structure */}
-        <div className="status-messages">
-          {simulationStatus && (
-            <p className="simulation-status">{simulationStatus}</p>
-          )}
-          {plantState && (
-            <div className="plant-state">
-              <strong>Plant Status:</strong>{" "}
-              <pre>{JSON.stringify(plantState, null, 2)}</pre>
-            </div>
-          )}
-        </div>
-
         <div
           className={`flow-canvas ${
             animationTrigger ? "simulation-started" : ""
