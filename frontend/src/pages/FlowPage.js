import React, { useState } from "react";
import { useFlowPage } from "../contexts/FlowPageContext";
import SidePanel from "../components/SidePanel";
import MachineFlowDiagram from "../components/MachineFlowDiagram";
import "../styles/FlowPage.css";
import { useLogs } from "../contexts/WebSocketContext";
<<<<<<< HEAD
import { startSimulation } from "../services/api";
import ToggleSwitch from "../components/ToggleSwitch";
=======
import { startSimulation, getPlantState, resetPlant } from "../services/api";

>>>>>>> 0110ccfc
const FlowPage = () => {
  const { setSelectedId, selectedStage } = useFlowPage();
  const { clearLogs } = useLogs();
  const [simulationStatus, setSimulationStatus] = useState("");
  const [isRunning, setIsRunning] = useState(false);
<<<<<<< HEAD
  const [animationTrigger, setAnimationTrigger] = useState(() => {
    return localStorage.getItem("simulationRunning") === "true";
  });
=======
  const [plantState, setPlantState] = useState(null);
>>>>>>> 0110ccfc

  const handleClearLogs = () => {
    clearLogs();
    setAnimationTrigger(false); // Reset animation when clearing logs
    localStorage.removeItem("simulationRunning"); // Clear persisted state
  };

  const handleStartFullSimulation = async () => {
    setIsRunning(true);
<<<<<<< HEAD
    setAnimationTrigger(true);
    localStorage.setItem("simulationRunning", "true"); // Persist animation state
    setSimulationStatus("Starting full simulation...");
    clearLogs();

    try {
      // Get saved inputs from localStorage
      const anodeInputs = localStorage.getItem("mixingInputs_Anode Mixing");
      const cathodeInputs = localStorage.getItem("mixingInputs_Cathode Mixing");

      if (!anodeInputs || !cathodeInputs) {
        setSimulationStatus(
          "Error: Please configure both Anode and Cathode mixing inputs first"
        );
        setIsRunning(false);
        return;
=======
    setSimulationStatus("Starting full plant simulation...");
    clearLogs();

    try {
      // Use the new continuous batch simulation API from your team lead's backend
      const response = await startSimulation();
      
      if (response.data && response.data.message) {
        setSimulationStatus(`✓ ${response.data.message}`);
      } else {
        setSimulationStatus("✓ Plant simulation started successfully!");
>>>>>>> 0110ccfc
      }
      
      // Refresh plant state
      handleRefreshPlantState();
    } catch (error) {
      console.error("Simulation start error:", error);
      setSimulationStatus(`❌ Error: ${error.response?.data?.detail || error.message}`);
    } finally {
      setIsRunning(false);
    }
  };

  const handleRefreshPlantState = async () => {
    try {
      const response = await getPlantState();
      setPlantState(response.data);
    } catch (error) {
      console.error("Plant state error:", error);
    }
  };

<<<<<<< HEAD
      // Prepare simulation data with both anode and cathode parameters
      const simulationData = {
        anode_params: {
          AM: anodeData.AM,
          CA: anodeData.CA,
          PVDF: anodeData.PVDF,
          Solvent: anodeData.Solvent,
        },
        cathode_params: {
          AM: cathodeData.AM,
          CA: cathodeData.CA,
          PVDF: cathodeData.PVDF,
          Solvent: cathodeData.Solvent,
        },
      };

      setSimulationStatus(
        "Starting complete battery manufacturing simulation..."
      );
      const response = await startSimulation(simulationData);

      setSimulationStatus(
        `Full simulation started successfully! Batch ID: ${response.data.batch_id}`
      );
    } catch (error) {
      setSimulationStatus(
        "Error: " + (error.response?.data?.detail || error.message)
      );
    } finally {
      setIsRunning(false);
      // Keep animation trigger active to show ongoing simulation
=======
  const handleResetPlant = async () => {
    if (!window.confirm("Are you sure you want to reset the plant? This will stop all running simulations.")) {
      return;
    }

    try {
      setSimulationStatus("Resetting plant...");
      const response = await resetPlant();
      
      if (response.data && response.data.message) {
        setSimulationStatus(`✓ ${response.data.message}`);
      } else {
        setSimulationStatus("✓ Plant reset successfully!");
      }
      
      setPlantState(null);
      clearLogs();
    } catch (error) {
      console.error("Plant reset error:", error);
      setSimulationStatus(`❌ Reset error: ${error.response?.data?.detail || error.message}`);
>>>>>>> 0110ccfc
    }
  };

  return (
    <div className={`flow-layout ${selectedStage ? "with-panel" : "full"}`}>
      <div className="main-content">
        <h2 className="page-title">
          Lithium-Ion Battery Manufacturing Simulation
        </h2>
        <ToggleSwitch
          label="Quick Tips"
          infoContent={
            <div className="instructions">
              <p>Instructions:</p>
              <p>1. Configure inputs by clicking on Machines.</p>
              <p>2. Save inputs in each machine's side panel.</p>
              <p>
                3. Click "Start Full Simulation" to run the complete battery
                manufacturing process.
              </p>
            </div>
          }
        />
        <div className="controls">
          <button onClick={handleClearLogs} className="clear-logs-button">
            Clear Logs
          </button>
          <button
            onClick={handleStartFullSimulation}
            className={`start-full-simulation-btn ${
              isRunning ? "running" : ""
            }`}
            disabled={isRunning}
          >
            {isRunning ? "Adding Batch..." : "Add Batch"}
          </button>
          <button 
            onClick={handleRefreshPlantState} 
            className="refresh-state-btn"
          >
            Refresh State
          </button>
          <button 
            onClick={handleResetPlant} 
            className="reset-plant-btn"
          >
            Reset Plant
          </button>
<<<<<<< HEAD
=======
          <div className="instructions">
            <p>1. Click on any machine to configure its parameters</p>
            <p>2. Use "Load Current" → "Validate" → "Apply Changes" workflow</p>
            <p>3. Click "Add Batch" to add a batch to the continuous plant simulation</p>
            <p>4. Use "Refresh State" to check plant status and "Reset Plant" to stop all simulations</p>
            {simulationStatus && <p className="simulation-status">{simulationStatus}</p>}
            {plantState && (
              <div className="plant-state">
                <strong>Plant Status:</strong> {JSON.stringify(plantState, null, 2)}
              </div>
            )}
          </div>
>>>>>>> 0110ccfc
        </div>
        <div className="instructions">
          {simulationStatus && (
            <ToggleSwitch
              label="Simulation Status"
              infoContent={
                <div className="instructions">
                  {simulationStatus && (
                    <p className="simulation-status">{simulationStatus}</p>
                  )}
                  {animationTrigger && (
                    <p style={{ color: "green", fontWeight: "bold" }}>
                      Animations Active
                    </p>
                  )}
                </div>
              }
            />
          )}
        </div>
        <div
          className={`flow-canvas ${
            animationTrigger ? "simulation-started" : ""
          }`}
        >
          <MachineFlowDiagram animationTrigger={animationTrigger} />
        </div>
      </div>

      {selectedStage && (
        <SidePanel
          selectedStage={selectedStage}
          onClose={() => setSelectedId(null)}
          isOpen={!!selectedStage}
        />
      )}
    </div>
  );
};

export default FlowPage;<|MERGE_RESOLUTION|>--- conflicted
+++ resolved
@@ -4,25 +4,18 @@
 import MachineFlowDiagram from "../components/MachineFlowDiagram";
 import "../styles/FlowPage.css";
 import { useLogs } from "../contexts/WebSocketContext";
-<<<<<<< HEAD
-import { startSimulation } from "../services/api";
 import ToggleSwitch from "../components/ToggleSwitch";
-=======
 import { startSimulation, getPlantState, resetPlant } from "../services/api";
 
->>>>>>> 0110ccfc
 const FlowPage = () => {
   const { setSelectedId, selectedStage } = useFlowPage();
   const { clearLogs } = useLogs();
   const [simulationStatus, setSimulationStatus] = useState("");
   const [isRunning, setIsRunning] = useState(false);
-<<<<<<< HEAD
   const [animationTrigger, setAnimationTrigger] = useState(() => {
     return localStorage.getItem("simulationRunning") === "true";
   });
-=======
   const [plantState, setPlantState] = useState(null);
->>>>>>> 0110ccfc
 
   const handleClearLogs = () => {
     clearLogs();
@@ -32,7 +25,6 @@
 
   const handleStartFullSimulation = async () => {
     setIsRunning(true);
-<<<<<<< HEAD
     setAnimationTrigger(true);
     localStorage.setItem("simulationRunning", "true"); // Persist animation state
     setSimulationStatus("Starting full simulation...");
@@ -49,41 +41,11 @@
         );
         setIsRunning(false);
         return;
-=======
-    setSimulationStatus("Starting full plant simulation...");
-    clearLogs();
-
-    try {
-      // Use the new continuous batch simulation API from your team lead's backend
-      const response = await startSimulation();
-      
-      if (response.data && response.data.message) {
-        setSimulationStatus(`✓ ${response.data.message}`);
-      } else {
-        setSimulationStatus("✓ Plant simulation started successfully!");
->>>>>>> 0110ccfc
       }
-      
-      // Refresh plant state
-      handleRefreshPlantState();
-    } catch (error) {
-      console.error("Simulation start error:", error);
-      setSimulationStatus(`❌ Error: ${error.response?.data?.detail || error.message}`);
-    } finally {
-      setIsRunning(false);
-    }
-  };
-
-  const handleRefreshPlantState = async () => {
-    try {
-      const response = await getPlantState();
-      setPlantState(response.data);
-    } catch (error) {
-      console.error("Plant state error:", error);
-    }
-  };
-
-<<<<<<< HEAD
+
+      const anodeData = JSON.parse(anodeInputs);
+      const cathodeData = JSON.parse(cathodeInputs);
+
       // Prepare simulation data with both anode and cathode parameters
       const simulationData = {
         anode_params: {
@@ -112,10 +74,39 @@
       setSimulationStatus(
         "Error: " + (error.response?.data?.detail || error.message)
       );
+    setSimulationStatus("Starting full plant simulation...");
+    clearLogs();
+
+    try {
+      // Use the new continuous batch simulation API from your team lead's backend
+      const response = await startSimulation();
+      
+      if (response.data && response.data.message) {
+        setSimulationStatus(`✓ ${response.data.message}`);
+      } else {
+        setSimulationStatus("✓ Plant simulation started successfully!");
+      }
+      
+      // Refresh plant state
+      handleRefreshPlantState();
+    } catch (error) {
+      console.error("Simulation start error:", error);
+      setSimulationStatus(`❌ Error: ${error.response?.data?.detail || error.message}`);
     } finally {
       setIsRunning(false);
       // Keep animation trigger active to show ongoing simulation
-=======
+    }
+  };
+
+  const handleRefreshPlantState = async () => {
+    try {
+      const response = await getPlantState();
+      setPlantState(response.data);
+    } catch (error) {
+      console.error("Plant state error:", error);
+    }
+  };
+
   const handleResetPlant = async () => {
     if (!window.confirm("Are you sure you want to reset the plant? This will stop all running simulations.")) {
       return;
@@ -136,7 +127,6 @@
     } catch (error) {
       console.error("Plant reset error:", error);
       setSimulationStatus(`❌ Reset error: ${error.response?.data?.detail || error.message}`);
->>>>>>> 0110ccfc
     }
   };
 
@@ -185,8 +175,6 @@
           >
             Reset Plant
           </button>
-<<<<<<< HEAD
-=======
           <div className="instructions">
             <p>1. Click on any machine to configure its parameters</p>
             <p>2. Use "Load Current" → "Validate" → "Apply Changes" workflow</p>
@@ -199,7 +187,6 @@
               </div>
             )}
           </div>
->>>>>>> 0110ccfc
         </div>
         <div className="instructions">
           {simulationStatus && (
