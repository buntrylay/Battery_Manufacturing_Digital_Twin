--- conflicted
+++ resolved
@@ -2,8 +2,6 @@
 from .BaseMachine import BaseMachine
 from .MixingMachine import MixingMachine
 from .CoatingMachine import CoatingMachine
-<<<<<<< HEAD
-=======
 from .DryingMachine import DryingMachine
 from .CalendaringMachine import CalendaringMachine
 from .SlittingMachine import SlittingMachine
@@ -12,14 +10,10 @@
 from .ElectrolyteFillingMachine import ElectrolyteFillingMachine
 from .FormationCyclingMachine import FormationCyclingMachine
 from .AgingMachine import AgingMachine
->>>>>>> 96059393
 
 __all__ = [
     'BaseMachine',
     'MixingMachine',
-<<<<<<< HEAD
-    'CoatingMachine'
-=======
     'CoatingMachine',
     'DryingMachine',
     'CalendaringMachine',
@@ -29,5 +23,4 @@
     'ElectrolyteFillingMachine',
     'FormationCyclingMachine',
     'AgingMachine',
->>>>>>> 96059393
 ]