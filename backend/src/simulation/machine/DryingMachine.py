from simulation.battery_model import CoatingModel
from simulation.battery_model.DryingModel import DryingModel
from simulation.machine.BaseMachine import BaseMachine
from simulation.process_parameters.Parameters import DryingParameters


class DryingMachine(BaseMachine):
    def __init__(
        self,
        process_name: str,
        drying_parameters: DryingParameters,
        drying_model: DryingModel = None,
        connection_string=None,
    ):
        super().__init__(process_name, drying_model, drying_parameters)

    def receive_model_from_previous_process(self, previous_model: CoatingModel):
        self.battery_model = DryingModel(previous_model)
    
    def step_logic(self, t: int):
        self.battery_model.update_properties(self.machine_parameters)
        if t == 0:
            print(f"{self.process_name}: Drying started")
        if t == self.total_steps - 1:
            print(f"{self.process_name}: Drying finished")

    def calculate_total_steps(self):
        if self.battery_model is not None and self.machine_parameters is not None:
            DELTA_T = 1
            residence_time = self.battery_model.drying_length / self.machine_parameters.web_speed
            self.total_steps = int(residence_time / DELTA_T)

<<<<<<< HEAD
    def run(self):
        self.turn_on()
        total_steps = self.battery_model.time_steps(self.machine_parameters.web_speed)
        for t in range(total_steps):
            self.total_time = t
            self.battery_model.update_properties(self.machine_parameters)
        self.turn_off()

    def step_logic(self, tick):
        """
        Update the properties of the drying model.
        """
        pass

=======
>>>>>>> bb8c1944
    def validate_parameters(self, parameters: dict):
        return DryingParameters(**parameters).validate_parameters()<|MERGE_RESOLUTION|>--- conflicted
+++ resolved
@@ -30,22 +30,5 @@
             residence_time = self.battery_model.drying_length / self.machine_parameters.web_speed
             self.total_steps = int(residence_time / DELTA_T)
 
-<<<<<<< HEAD
-    def run(self):
-        self.turn_on()
-        total_steps = self.battery_model.time_steps(self.machine_parameters.web_speed)
-        for t in range(total_steps):
-            self.total_time = t
-            self.battery_model.update_properties(self.machine_parameters)
-        self.turn_off()
-
-    def step_logic(self, tick):
-        """
-        Update the properties of the drying model.
-        """
-        pass
-
-=======
->>>>>>> bb8c1944
     def validate_parameters(self, parameters: dict):
         return DryingParameters(**parameters).validate_parameters()