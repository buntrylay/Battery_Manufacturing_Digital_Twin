from dataclasses import dataclass
<<<<<<< HEAD
from simulation.machine.BaseMachine import BaseMachine
from simulation.process_parameters.Parameters import DryingParameters

class DryingMachine(BaseMachine):
    def __init__(self, drying_model, drying_parameters: DryingParameters):
        super().__init__("Drying", drying_model, drying_parameters)
=======
from simulation.battery_model import CoatingModel
from simulation.battery_model.DryingModel import DryingModel
from simulation.machine.BaseMachine import BaseMachine
from simulation.process_parameters.Parameters import DryingParameters


class DryingMachine(BaseMachine):
    def __init__(
        self,
        process_name: str,
        drying_parameters: DryingParameters,
        drying_model: DryingModel = None,
        connection_string=None,
    ):
        super().__init__(process_name, drying_model, drying_parameters)

    def receive_model_from_previous_process(self, previous_model: CoatingModel):
        self.battery_model = DryingModel(previous_model)
>>>>>>> 96059393

    def run(self):
        self.turn_on()
        all_results = []
<<<<<<< HEAD
        total_steps = self.battery_model.time_steps(self.machine_parameters)
        for t in range(total_steps):
            self.total_time = t
            proc = self.battery_model.update_properties(self.machine_parameters)
            result = self.get_current_state(process_specifics=proc)
            all_results.append(result)
            self.save_data_to_local_folder()
        self.save_all_results(all_results)
        self.turn_off()
=======
        total_steps = self.battery_model.time_steps(self.machine_parameters.web_speed)
        for t in range(total_steps):
            self.total_time = t
            self.battery_model.update_properties(self.machine_parameters)
            result = self.get_current_state()
            all_results.append(result)
            self.save_data_to_local_folder()
        self.save_all_results(all_results)
        self.turn_off()

    def validate_parameters(self, parameters: dict):
        return DryingParameters(**parameters).validate_parameters()
>>>>>>> 96059393
<|MERGE_RESOLUTION|>--- conflicted
+++ resolved
@@ -1,12 +1,4 @@
 from dataclasses import dataclass
-<<<<<<< HEAD
-from simulation.machine.BaseMachine import BaseMachine
-from simulation.process_parameters.Parameters import DryingParameters
-
-class DryingMachine(BaseMachine):
-    def __init__(self, drying_model, drying_parameters: DryingParameters):
-        super().__init__("Drying", drying_model, drying_parameters)
-=======
 from simulation.battery_model import CoatingModel
 from simulation.battery_model.DryingModel import DryingModel
 from simulation.machine.BaseMachine import BaseMachine
@@ -25,22 +17,10 @@
 
     def receive_model_from_previous_process(self, previous_model: CoatingModel):
         self.battery_model = DryingModel(previous_model)
->>>>>>> 96059393
 
     def run(self):
         self.turn_on()
         all_results = []
-<<<<<<< HEAD
-        total_steps = self.battery_model.time_steps(self.machine_parameters)
-        for t in range(total_steps):
-            self.total_time = t
-            proc = self.battery_model.update_properties(self.machine_parameters)
-            result = self.get_current_state(process_specifics=proc)
-            all_results.append(result)
-            self.save_data_to_local_folder()
-        self.save_all_results(all_results)
-        self.turn_off()
-=======
         total_steps = self.battery_model.time_steps(self.machine_parameters.web_speed)
         for t in range(total_steps):
             self.total_time = t
@@ -52,5 +32,4 @@
         self.turn_off()
 
     def validate_parameters(self, parameters: dict):
-        return DryingParameters(**parameters).validate_parameters()
->>>>>>> 96059393
+        return DryingParameters(**parameters).validate_parameters()