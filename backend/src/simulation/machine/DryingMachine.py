--- conflicted
+++ resolved
@@ -20,13 +20,9 @@
 
     def receive_model_from_previous_process(self, previous_model: CoatingModel):
         self.battery_model = DryingModel(previous_model)
-<<<<<<< HEAD
-
     def __init__(self, drying_model, drying_parameters: DryingParameters):
         super().__init__("Drying", drying_model, drying_parameters)
 
-=======
->>>>>>> a67441a4
     def run(self):
         self.turn_on()
         all_results = []
