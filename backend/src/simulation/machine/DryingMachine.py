from dataclasses import dataclass
<<<<<<< HEAD
=======
from simulation.battery_model import CoatingModel
from simulation.battery_model.DryingModel import DryingModel
>>>>>>> a67441a4
from simulation.machine.BaseMachine import BaseMachine
from simulation.process_parameters.Parameters import DryingParameters

class DryingMachine(BaseMachine):
<<<<<<< HEAD
    def __init__(self, drying_model, drying_parameters: DryingParameters):
        super().__init__("Drying", drying_model, drying_parameters)

    def run(self):
        self.turn_on()
        all_results = []
        total_steps = self.battery_model.time_steps(self.machine_parameters)
        for t in range(total_steps):
            self.total_time = t
            proc = self.battery_model.update_properties(self.machine_parameters)
            result = self.get_current_state(process_specifics=proc)
=======
    def __init__(
        self,
        process_name: str,
        drying_parameters: DryingParameters,
        drying_model: DryingModel = None,
        connection_string=None,
    ):
        super().__init__(
            process_name, 
            drying_model, 
            drying_parameters)

    def input_model(self, previous_model: CoatingModel):
        self.battery_model = DryingModel(previous_model)
    def run(self):
        self.turn_on()
        all_results = []
        total_steps = self.battery_model.time_steps(
            self.machine_parameters.web_speed
        )
        for t in range(total_steps):
            self.total_time = t
            self.battery_model.update_properties(self.machine_parameters)
            result = self.get_current_state()
>>>>>>> a67441a4
            all_results.append(result)
            self.save_data_to_local_folder()
        self.save_all_results(all_results)
        self.turn_off()<|MERGE_RESOLUTION|>--- conflicted
+++ resolved
@@ -1,26 +1,10 @@
 from dataclasses import dataclass
-<<<<<<< HEAD
-=======
 from simulation.battery_model import CoatingModel
 from simulation.battery_model.DryingModel import DryingModel
->>>>>>> a67441a4
 from simulation.machine.BaseMachine import BaseMachine
 from simulation.process_parameters.Parameters import DryingParameters
 
 class DryingMachine(BaseMachine):
-<<<<<<< HEAD
-    def __init__(self, drying_model, drying_parameters: DryingParameters):
-        super().__init__("Drying", drying_model, drying_parameters)
-
-    def run(self):
-        self.turn_on()
-        all_results = []
-        total_steps = self.battery_model.time_steps(self.machine_parameters)
-        for t in range(total_steps):
-            self.total_time = t
-            proc = self.battery_model.update_properties(self.machine_parameters)
-            result = self.get_current_state(process_specifics=proc)
-=======
     def __init__(
         self,
         process_name: str,
@@ -45,7 +29,6 @@
             self.total_time = t
             self.battery_model.update_properties(self.machine_parameters)
             result = self.get_current_state()
->>>>>>> a67441a4
             all_results.append(result)
             self.save_data_to_local_folder()
         self.save_all_results(all_results)
