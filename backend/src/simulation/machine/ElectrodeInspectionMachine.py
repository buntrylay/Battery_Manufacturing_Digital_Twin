<<<<<<< HEAD
from simulation.machine.BaseMachine import BaseMachine
from dataclasses import dataclass
from simulation.process_parameters.Parameters import ElectrodeInspectionParameters

class ElectrodeInspectionMachine(BaseMachine):

    def __init__(self, 
        electrode_inspection_model, 
        machine_parameters,
        connection_string=None
    ):
        super().__init__("ElectrodeInspection",
            electrode_inspection_model,
            machine_parameters,
            connection_string
        )

=======
from dataclasses import dataclass
from simulation.machine.BaseMachine import BaseMachine
from simulation.process_parameters.Parameters import ElectrodeInspectionParameters
from simulation.battery_model.ElectrodeInspectionModel import ElectrodeInspectionModel
from simulation.battery_model.SlittingModel import SlittingModel


class ElectrodeInspectionMachine(BaseMachine):
    def __init__(
        self,
        process_name: str,
        electrode_inspection_parameters: ElectrodeInspectionParameters,
        electrode_inspection_model: ElectrodeInspectionModel = None,
        connection_string=None,
    ):
        super().__init__(
            process_name, electrode_inspection_model, electrode_inspection_parameters
        )

    def receive_model_from_previous_process(self, previous_model: SlittingModel):
        self.battery_model = ElectrodeInspectionModel(previous_model)

>>>>>>> 96059393
    def run(self):
        self.turn_on()
        all_results = []

        # the range can be adjusted based on real process time
        for t in range(10):
            self.total_time = t
            self.battery_model.update_properties(self.machine_parameters)
<<<<<<< HEAD
            proc = self.battery_model.get_properties()                     
            result = self.get_current_properties(process_specifics=proc)   
            all_results.append(result)
            self.save_data_to_local_folder()
        self.save_all_results(all_results)
        self.turn_off()
=======
            result = self.get_current_state()
            all_results.append(result)
            self.save_data_to_local_folder()
        self.save_all_results(all_results)
        self.turn_off()

    def validate_parameters(self, parameters: dict):
        return ElectrodeInspectionParameters(**parameters).validate_parameters()
>>>>>>> 96059393
<|MERGE_RESOLUTION|>--- conflicted
+++ resolved
@@ -1,22 +1,3 @@
-<<<<<<< HEAD
-from simulation.machine.BaseMachine import BaseMachine
-from dataclasses import dataclass
-from simulation.process_parameters.Parameters import ElectrodeInspectionParameters
-
-class ElectrodeInspectionMachine(BaseMachine):
-
-    def __init__(self, 
-        electrode_inspection_model, 
-        machine_parameters,
-        connection_string=None
-    ):
-        super().__init__("ElectrodeInspection",
-            electrode_inspection_model,
-            machine_parameters,
-            connection_string
-        )
-
-=======
 from dataclasses import dataclass
 from simulation.machine.BaseMachine import BaseMachine
 from simulation.process_parameters.Parameters import ElectrodeInspectionParameters
@@ -39,7 +20,6 @@
     def receive_model_from_previous_process(self, previous_model: SlittingModel):
         self.battery_model = ElectrodeInspectionModel(previous_model)
 
->>>>>>> 96059393
     def run(self):
         self.turn_on()
         all_results = []
@@ -48,14 +28,6 @@
         for t in range(10):
             self.total_time = t
             self.battery_model.update_properties(self.machine_parameters)
-<<<<<<< HEAD
-            proc = self.battery_model.get_properties()                     
-            result = self.get_current_properties(process_specifics=proc)   
-            all_results.append(result)
-            self.save_data_to_local_folder()
-        self.save_all_results(all_results)
-        self.turn_off()
-=======
             result = self.get_current_state()
             all_results.append(result)
             self.save_data_to_local_folder()
@@ -63,5 +35,4 @@
         self.turn_off()
 
     def validate_parameters(self, parameters: dict):
-        return ElectrodeInspectionParameters(**parameters).validate_parameters()
->>>>>>> 96059393
+        return ElectrodeInspectionParameters(**parameters).validate_parameters()