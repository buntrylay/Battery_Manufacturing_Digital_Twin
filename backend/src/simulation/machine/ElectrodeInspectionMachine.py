<<<<<<< HEAD
from simulation.machine.BaseMachine import BaseMachine
from dataclasses import dataclass
from simulation.process_parameters.Parameters import ElectrodeInspectionParameters

class ElectrodeInspectionMachine(BaseMachine):

    def __init__(self, 
        electrode_inspection_model, 
        machine_parameters,
        connection_string=None
    ):
        super().__init__("ElectrodeInspection",
            electrode_inspection_model,
            machine_parameters,
            connection_string
        )
=======
from dataclasses import dataclass
from simulation.machine.BaseMachine import BaseMachine
from simulation.process_parameters.Parameters import ElectrodeInspectionParameters
from simulation.battery_model.ElectrodeInspectionModel import ElectrodeInspectionModel
from simulation.battery_model.SlittingModel import SlittingModel

class ElectrodeInspectionMachine(BaseMachine):
    def __init__(
        self, 
        process_name: str,
        electrode_inspection_parameters: ElectrodeInspectionParameters,
        electrode_inspection_model: ElectrodeInspectionModel = None, 
        connection_string=None
    ):
        super().__init__(
            process_name,
            electrode_inspection_model,
            electrode_inspection_parameters
        )
    def input_model(self, previous_model: SlittingModel):
        self.battery_model = ElectrodeInspectionModel(previous_model)
>>>>>>> a67441a4

    def run(self):
        self.turn_on()
        all_results = []

        # the range can be adjusted based on real process time
        for t in range(10):
            self.total_time = t
            self.battery_model.update_properties(self.machine_parameters)
<<<<<<< HEAD
            proc = self.battery_model.get_properties()                     
            result = self.get_current_properties(process_specifics=proc)   
=======
            result = self.get_current_state()   
>>>>>>> a67441a4
            all_results.append(result)
            self.save_data_to_local_folder()
        self.save_all_results(all_results)
        self.turn_off()<|MERGE_RESOLUTION|>--- conflicted
+++ resolved
@@ -1,21 +1,3 @@
-<<<<<<< HEAD
-from simulation.machine.BaseMachine import BaseMachine
-from dataclasses import dataclass
-from simulation.process_parameters.Parameters import ElectrodeInspectionParameters
-
-class ElectrodeInspectionMachine(BaseMachine):
-
-    def __init__(self, 
-        electrode_inspection_model, 
-        machine_parameters,
-        connection_string=None
-    ):
-        super().__init__("ElectrodeInspection",
-            electrode_inspection_model,
-            machine_parameters,
-            connection_string
-        )
-=======
 from dataclasses import dataclass
 from simulation.machine.BaseMachine import BaseMachine
 from simulation.process_parameters.Parameters import ElectrodeInspectionParameters
@@ -37,7 +19,6 @@
         )
     def input_model(self, previous_model: SlittingModel):
         self.battery_model = ElectrodeInspectionModel(previous_model)
->>>>>>> a67441a4
 
     def run(self):
         self.turn_on()
@@ -47,12 +28,7 @@
         for t in range(10):
             self.total_time = t
             self.battery_model.update_properties(self.machine_parameters)
-<<<<<<< HEAD
-            proc = self.battery_model.get_properties()                     
-            result = self.get_current_properties(process_specifics=proc)   
-=======
             result = self.get_current_state()   
->>>>>>> a67441a4
             all_results.append(result)
             self.save_data_to_local_folder()
         self.save_all_results(all_results)
