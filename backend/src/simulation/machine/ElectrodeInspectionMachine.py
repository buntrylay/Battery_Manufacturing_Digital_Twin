from simulation.machine.BaseMachine import BaseMachine
<<<<<<< HEAD
from simulation.sensor.ElectrodeInspectionPropertyCalculator import ElectrodeInspectionPropertyCalculator
from metrics.metrics import set_machine_status
class ElectrodeInspectionMachine(BaseMachine):
    """
    Simulates electrode inspection after slitting.
    Checks width accuracy, thickness, burr, and surface defect density.
    """

    def __init__(self, id, machine_parameters: dict):
        super().__init__(id)
        self.name = "ElectrodeInspectionMachine"
        self.start_datetime = datetime.now()
        self.total_time = 0
        self.lock = threading.Lock()

        # Create output directory
        self.output_dir = os.path.join(os.getcwd(), "inspection_output")
        os.makedirs(self.output_dir, exist_ok=True)
        print(f"Output directory created at: {self.output_dir}")
=======
from dataclasses import dataclass

@dataclass
# initialize parameters
class ElectrodeInspectionParameters:
    epsilon_width_max: float
    epsilon_thickness_max: float
    B_max: float
    D_surface_max: float
>>>>>>> 19235e69


class ElectrodeInspectionMachine(BaseMachine):

    def __init__(self, 
        electrode_inspection_model, 
        machine_parameters,
        connection_string=None
    ):
        super().__init__("ElectrodeInspection",
            electrode_inspection_model,
            machine_parameters,
            connection_string
        )

    def run(self):
        self.turn_on()
        all_results = []

        # the range can be adjusted based on real process time
        for t in range(10):
            self.total_time = t
<<<<<<< HEAD

            # Simulated data
            self.delta_measured = self.delta_sl + (1e-6 * (0.5 - time.time() % 1))
            self.D_detected = 1  # Fake fixed value for now

            # Perform inspection
            result = self.calculator.is_pass(
                self.epsilon_width,
                self.delta_measured,
                self.delta_sl,
                self.B,
                self.D_detected
            )

            # Unpack
            self.Pass_width = result["Pass_width"]
            self.Pass_thickness = result["Pass_thickness"]
            self.Pass_burr = result["Pass_burr"]
            self.Pass_surface = result["Pass_surface"]
            self.epsilon_thickness = result["epsilon_thickness"]
            self.result = result["Overall"]

            output = self._format_result()
            now = time.time()
            if now - last_saved_time >= 0.1 and output != last_saved_result:
                filename = f"result_at_{round(self.total_time)}s.json"
                self._write_json(output, filename)
                last_saved_result = output
                last_saved_time = now

            time.sleep(0.1)

    def run(self):
        if self.state:
            if None in [self.epsilon_width, self.B]:
                raise ValueError(f"{self.id}: Missing slitting inputs.")
            self._simulate()
            from server.main import thread_broadcast
            thread_broadcast(f"Inspection process {self.id} in progress...") # Broadcast continuation message
            final_output = self._format_result(is_final=True)
            filename = f"final_results_{self.id}.json"
            self._write_json(final_output, filename)
            print(f"Inspection process completed on {self.id}\n")
            
        if self.is_on:
            # set_machine_status(self.id, 1)  # <-- ADDED: Set status to 1 (Running)
            try:
                if None in [self.epsilon_width, self.B]:
                    raise ValueError(f"{self.id}: Missing slitting inputs.")
                self._simulate()
                thread_broadcast(f"Inspection process {self.id} in progress...") # Broadcast continuation message

                final_output = self._format_result(is_final=True)
                filename = f"final_results_{self.id}.json"
                self._write_json(final_output, filename)
                
                print(f"Inspection process completed on {self.id}\n")
                # set_machine_status(self.id, 0)  # <-- ADDED: Set status to 0 (Completed)
            except Exception as e:
                print(f"Error during inspection process on {self.id}: {e}")
                # set_machine_status(self.id, 2)  # <-- ADDED: Set status to 2 (Fault)
    def update_from_slitting(self, slitting_data):
        with self.lock:
            self.epsilon_width = slitting_data.get("epsilon_width")
            self.B = slitting_data.get("burr_factor")
            self.delta_sl = slitting_data.get("delta_sl")
            self.phi_final = slitting_data.get("phi_final")
            self.final_width = slitting_data.get("final_width")
            self.final_thickness_m = slitting_data.get("final_thickness_m")
            print(f"{self.id}: Received from slitting - ε={self.epsilon_width}, B={self.B}, δ_cal={self.delta_sl}")
            
    def get_final_inspection(self):
        with self.lock:
            return{
                "delta_el" : self.delta_sl,
                "phi_final" : self.phi_final,
                "final_width": self.final_width,
                "final_thickness_m": self.final_thickness_m,
                "epsilon_width": self.epsilon_width
            }
=======
            self.battery_model.update_properties(self.machine_parameters)
            proc = self.battery_model.get_properties()                     
            result = self.get_current_properties(process_specifics=proc)   
            all_results.append(result)
            self.save_data_to_local_folder()
        self.save_all_results(all_results)
        self.turn_off()
>>>>>>> 19235e69
<|MERGE_RESOLUTION|>--- conflicted
+++ resolved
@@ -1,25 +1,4 @@
 from simulation.machine.BaseMachine import BaseMachine
-<<<<<<< HEAD
-from simulation.sensor.ElectrodeInspectionPropertyCalculator import ElectrodeInspectionPropertyCalculator
-from metrics.metrics import set_machine_status
-class ElectrodeInspectionMachine(BaseMachine):
-    """
-    Simulates electrode inspection after slitting.
-    Checks width accuracy, thickness, burr, and surface defect density.
-    """
-
-    def __init__(self, id, machine_parameters: dict):
-        super().__init__(id)
-        self.name = "ElectrodeInspectionMachine"
-        self.start_datetime = datetime.now()
-        self.total_time = 0
-        self.lock = threading.Lock()
-
-        # Create output directory
-        self.output_dir = os.path.join(os.getcwd(), "inspection_output")
-        os.makedirs(self.output_dir, exist_ok=True)
-        print(f"Output directory created at: {self.output_dir}")
-=======
 from dataclasses import dataclass
 
 @dataclass
@@ -29,7 +8,6 @@
     epsilon_thickness_max: float
     B_max: float
     D_surface_max: float
->>>>>>> 19235e69
 
 
 class ElectrodeInspectionMachine(BaseMachine):
@@ -52,93 +30,10 @@
         # the range can be adjusted based on real process time
         for t in range(10):
             self.total_time = t
-<<<<<<< HEAD
-
-            # Simulated data
-            self.delta_measured = self.delta_sl + (1e-6 * (0.5 - time.time() % 1))
-            self.D_detected = 1  # Fake fixed value for now
-
-            # Perform inspection
-            result = self.calculator.is_pass(
-                self.epsilon_width,
-                self.delta_measured,
-                self.delta_sl,
-                self.B,
-                self.D_detected
-            )
-
-            # Unpack
-            self.Pass_width = result["Pass_width"]
-            self.Pass_thickness = result["Pass_thickness"]
-            self.Pass_burr = result["Pass_burr"]
-            self.Pass_surface = result["Pass_surface"]
-            self.epsilon_thickness = result["epsilon_thickness"]
-            self.result = result["Overall"]
-
-            output = self._format_result()
-            now = time.time()
-            if now - last_saved_time >= 0.1 and output != last_saved_result:
-                filename = f"result_at_{round(self.total_time)}s.json"
-                self._write_json(output, filename)
-                last_saved_result = output
-                last_saved_time = now
-
-            time.sleep(0.1)
-
-    def run(self):
-        if self.state:
-            if None in [self.epsilon_width, self.B]:
-                raise ValueError(f"{self.id}: Missing slitting inputs.")
-            self._simulate()
-            from server.main import thread_broadcast
-            thread_broadcast(f"Inspection process {self.id} in progress...") # Broadcast continuation message
-            final_output = self._format_result(is_final=True)
-            filename = f"final_results_{self.id}.json"
-            self._write_json(final_output, filename)
-            print(f"Inspection process completed on {self.id}\n")
-            
-        if self.is_on:
-            # set_machine_status(self.id, 1)  # <-- ADDED: Set status to 1 (Running)
-            try:
-                if None in [self.epsilon_width, self.B]:
-                    raise ValueError(f"{self.id}: Missing slitting inputs.")
-                self._simulate()
-                thread_broadcast(f"Inspection process {self.id} in progress...") # Broadcast continuation message
-
-                final_output = self._format_result(is_final=True)
-                filename = f"final_results_{self.id}.json"
-                self._write_json(final_output, filename)
-                
-                print(f"Inspection process completed on {self.id}\n")
-                # set_machine_status(self.id, 0)  # <-- ADDED: Set status to 0 (Completed)
-            except Exception as e:
-                print(f"Error during inspection process on {self.id}: {e}")
-                # set_machine_status(self.id, 2)  # <-- ADDED: Set status to 2 (Fault)
-    def update_from_slitting(self, slitting_data):
-        with self.lock:
-            self.epsilon_width = slitting_data.get("epsilon_width")
-            self.B = slitting_data.get("burr_factor")
-            self.delta_sl = slitting_data.get("delta_sl")
-            self.phi_final = slitting_data.get("phi_final")
-            self.final_width = slitting_data.get("final_width")
-            self.final_thickness_m = slitting_data.get("final_thickness_m")
-            print(f"{self.id}: Received from slitting - ε={self.epsilon_width}, B={self.B}, δ_cal={self.delta_sl}")
-            
-    def get_final_inspection(self):
-        with self.lock:
-            return{
-                "delta_el" : self.delta_sl,
-                "phi_final" : self.phi_final,
-                "final_width": self.final_width,
-                "final_thickness_m": self.final_thickness_m,
-                "epsilon_width": self.epsilon_width
-            }
-=======
             self.battery_model.update_properties(self.machine_parameters)
             proc = self.battery_model.get_properties()                     
             result = self.get_current_properties(process_specifics=proc)   
             all_results.append(result)
             self.save_data_to_local_folder()
         self.save_all_results(all_results)
-        self.turn_off()
->>>>>>> 19235e69
+        self.turn_off()