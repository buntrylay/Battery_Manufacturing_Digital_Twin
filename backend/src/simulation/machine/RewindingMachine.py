import os
import json
import time
import threading
from datetime import datetime, timedelta
from simulation.machine.BaseMachine import BaseMachine
from simulation.sensor.RewindingPropertyCalculator import RewindingPropertyCalculator


class RewindingMachine(BaseMachine):
    """
    A rewinding machine that simulates the electrode rewinding process.
    
    This class handles the rewinding process for battery electrodes, including:
    - Rewinding parameters simulation
    - Quality metrics calculation
    - Real-time data logging
    """
    
    def __init__(self, id, machine_parameters: dict):
        """
        Initialize the rewinding machine.
        
        Args:
            id (str): Unique identifier for the machine
        """
        super().__init__(id)
        self.start_datetime = datetime.now()
        self.total_time = 0
        self.lock = threading.Lock()

        # Create output directory
        self.output_dir = os.path.join(os.getcwd(), "rewinding_output")
        os.makedirs(self.output_dir, exist_ok=True)
        print(f"Output directory created at: {self.output_dir}")
        
        # Initialise calculator and process parameters
        self.calculator = RewindingPropertyCalculator()
        
        # Input parameters
        self.tau_initial = machine_parameters["initial_tension"]  # N
        self.n_taper = machine_parameters["tapering_steps"]  # Number of tapering steps
        self.v_rewind = machine_parameters["rewinding_speed"]  # m/s
        self.H_env = machine_parameters["environment_humidity"]  # Relative humidity (0-1)
        self.L_wound = 0
        # Variables from previous processes
        self.delta_cal = None
        self.phi_final = None

    def update_from_inspection(self, inspection_data):
        """
        Update the machine parameters based on electrode inspection data.
        
        Args:
            inspection_data (dict): Data from the electrode inspection process.
        """
        with self.lock:
            self.delta_cal = inspection_data.get("delta_el")
            self.phi_final = inspection_data.get("phi_final")
            self.final_width = inspection_data.get("final_width")
            self.final_thickness_m = inspection_data.get("final_thickness_m")
            self.epsilon_width = inspection_data.get("epslon_width")
            print(f"{self.id}: Received from electrode inspection - delta_cal={self.delta_cal}")
            

    def _format_result(self, step=None, is_final=False):
        with self.lock:
            base = {
                "TimeStamp": (self.start_datetime + timedelta(seconds=self.total_time)).isoformat(),
                "Duration": round(self.total_time, 5),
                "Machine ID": self.id,
                "Process": "Rewinding"
            }

            properties = {
                "Enviromental Control": self.H_env,
                "Wound length": round(self.L_wound,8),
                "Roll diameter": round(self.D_roll, 8),
                "Roll hardness": round(self.H_roll, 8),
                "Web tension": round(self.tau_rewind, 8)
            }

            if is_final:
                base["Final Properties"] = properties
            else:
                base.update(properties)

            return base

    def _write_json(self, data, filename):
        """
        Write the formatted data to a JSON file.
        
        Args:
            data (dict): Data to write.
            filename (str): Name of the file to write to.
        """
        try:
            timestamp = data["TimeStamp"].replace(":", "-").replace(".", "-")
            unique_filename = f"rewinding_output/{self.id}_{timestamp}_{filename}"
            
            with open(unique_filename, 'w') as f:
                json.dump(data, f, indent=4)
            print(f"Data written to {unique_filename}")
        except Exception as e:
            print(f"Error writing JSON: {e}")

    def _simulate(self, end_time=120):
        last_saved_time = time.time()
        last_saved_result = None
        
        for t in range(0, end_time + 1, 5):
            self.total_time = t
            # Update parameters based on the current time
            self.L_wound += self.v_rewind * t
            self.D_roll = self.calculator.D_roll(self.L_wound, self.delta_cal)
            self.tau_rewind = self.calculator.tau_rewind(self.D_roll, self.tau_initial, self.n_taper)
            self.H_roll = self.calculator.H_roll(self.delta_cal, self.tau_rewind)

            # Format and write the result
            result = self._format_result()
            
            now = time.time()
            if now - last_saved_time >= 0.1 and result != last_saved_result:  # Check if data has changed
                filename = f"result_at_{round(self.total_time)}s.json"
                self._write_json(result, filename)
                last_saved_time = now
                last_saved_result = result
            
            time.sleep(0.1)
                
    def run(self):
        if self.is_on:
            from server.main import thread_broadcast
            thread_broadcast(f"Rewinding process started on {self.id}") # Broadcast start message
            self._simulate()
<<<<<<< HEAD
            thread_broadcast(f"Rewinding process {self.id} in progress...") # Broadcast continuation message
            final_output = self._format_result(is_final=True)
            filename = f"final_results_{self.id}.json"
            self._write_json(final_output, filename)
            print(f"Rewinding process completed on {self.id}\n")
            thread_broadcast(f"Rewinding process {self.id} completed") # Broadcast completion message
=======
            
            print(f"Rewinding process completed on {self.id}\n")
    
    def get_final_rewind(self):
        return {
            "phi_final" : self.phi_final,
            "wound_length": self.L_wound,
            "epsilon_width": self.epsilon_width,
            "final_width": self.final_width,
            "final_thickness_m": self.final_thickness_m
            
        }
>>>>>>> ed8eac18
            
    <|MERGE_RESOLUTION|>--- conflicted
+++ resolved
@@ -134,14 +134,12 @@
             from server.main import thread_broadcast
             thread_broadcast(f"Rewinding process started on {self.id}") # Broadcast start message
             self._simulate()
-<<<<<<< HEAD
             thread_broadcast(f"Rewinding process {self.id} in progress...") # Broadcast continuation message
             final_output = self._format_result(is_final=True)
             filename = f"final_results_{self.id}.json"
             self._write_json(final_output, filename)
             print(f"Rewinding process completed on {self.id}\n")
             thread_broadcast(f"Rewinding process {self.id} completed") # Broadcast completion message
-=======
             
             print(f"Rewinding process completed on {self.id}\n")
     
@@ -154,6 +152,5 @@
             "final_thickness_m": self.final_thickness_m
             
         }
->>>>>>> ed8eac18
             
     