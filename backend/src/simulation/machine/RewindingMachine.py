--- conflicted
+++ resolved
@@ -1,80 +1,4 @@
 from simulation.machine.BaseMachine import BaseMachine
-<<<<<<< HEAD
-from simulation.sensor.RewindingPropertyCalculator import RewindingPropertyCalculator
-# from metrics.metrics import set_machine_status
-class RewindingMachine(BaseMachine):
-    """
-    A rewinding machine that simulates the electrode rewinding process.
-    
-    This class handles the rewinding process for battery electrodes, including:
-    - Rewinding parameters simulation
-    - Quality metrics calculation
-    - Real-time data logging
-    """
-    
-    def __init__(self, id, machine_parameters: dict):
-        """
-        Initialize the rewinding machine.
-        
-        Args:
-            id (str): Unique identifier for the machine
-        """
-        super().__init__(id)
-        self.start_datetime = datetime.now()
-        self.total_time = 0
-        self.lock = threading.Lock()
-
-        # Create output directory
-        self.output_dir = os.path.join(os.getcwd(), "rewinding_output")
-        os.makedirs(self.output_dir, exist_ok=True)
-        print(f"Output directory created at: {self.output_dir}")
-        
-        # Initialise calculator and process parameters
-        self.calculator = RewindingPropertyCalculator()
-        
-        # Input parameters
-        self.tau_initial = machine_parameters["initial_tension"]  # N
-        self.n_taper = machine_parameters["tapering_steps"]  # Number of tapering steps
-        self.v_rewind = machine_parameters["rewinding_speed"]  # m/s
-        self.H_env = machine_parameters["environment_humidity"]  # Relative humidity (0-1)
-        self.L_wound = 0
-        # Variables from previous processes
-        self.delta_cal = None
-        self.phi_final = None
-
-    def update_from_inspection(self, inspection_data):
-        """
-        Update the machine parameters based on electrode inspection data.
-        
-        Args:
-            inspection_data (dict): Data from the electrode inspection process.
-        """
-        with self.lock:
-            self.delta_cal = inspection_data.get("delta_el")
-            self.phi_final = inspection_data.get("phi_final")
-            self.final_width = inspection_data.get("final_width")
-            self.final_thickness_m = inspection_data.get("final_thickness_m")
-            self.epsilon_width = inspection_data.get("epslon_width")
-            print(f"{self.id}: Received from electrode inspection - delta_cal={self.delta_cal}")
-            
-
-    def _format_result(self, step=None, is_final=False):
-        with self.lock:
-            base = {
-                "TimeStamp": (self.start_datetime + timedelta(seconds=self.total_time)).isoformat(),
-                "Duration": round(self.total_time, 5),
-                "Machine ID": self.id,
-                "Process": "Rewinding"
-            }
-
-            properties = {
-                "Enviromental Control": self.H_env,
-                "Wound length": round(self.L_wound,8),
-                "Roll diameter": round(self.D_roll, 8),
-                "Roll hardness": round(self.H_roll, 8),
-                "Web tension": round(self.tau_rewind, 8)
-            }
-=======
 from dataclasses import dataclass
 
 @dataclass
@@ -84,7 +8,6 @@
     initial_tension: float
     tapering_steps: float
     environment_humidity: float
->>>>>>> 3d5adbb4
 
 class RewindingMachine(BaseMachine):
     def __init__(self,
