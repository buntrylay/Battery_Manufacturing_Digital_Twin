--- conflicted
+++ resolved
@@ -1,21 +1,6 @@
 from simulation.machine.BaseMachine import BaseMachine
 from dataclasses import dataclass
 from simulation.process_parameters.Parameters import RewindingParameters
-<<<<<<< HEAD
-
-
-class RewindingMachine(BaseMachine):
-    def __init__(self,
-        rewinding_model, 
-        machine_parameters: RewindingParameters,
-        connection_string=None
-    ):
-        super().__init__("Rewinding", 
-            rewinding_model, 
-            machine_parameters, 
-            connection_string
-        )
-=======
 from simulation.battery_model.RewindingModel import RewindingModel
 from simulation.battery_model import ElectrodeInspectionModel
 
@@ -37,7 +22,6 @@
     def input_model(self, inspection_model_anode: ElectrodeInspectionModel, inspection_model_cathode: ElectrodeInspectionModel):
         self.battery_model = RewindingModel(inspection_model_anode, inspection_model_cathode)
 
->>>>>>> a67441a4
     def run(self, end_time=120, step=5):
         self.turn_on()
         all_results = []
@@ -45,12 +29,7 @@
         for t in range(0, end_time + 1, step):
             self.total_time = t
             self.battery_model.update_properties(self.machine_parameters)
-<<<<<<< HEAD
-            proc = self.battery_model.get_properties()                     
-            result = self.get_current_properties(process_specifics=proc)   
-=======
             result = self.get_current_state()   
->>>>>>> a67441a4
             all_results.append(result)
             self.save_data_to_local_folder()
         self.save_all_results(all_results)
