import simulation.machine.BaseMachine as BaseMachine
from dataclasses import dataclass
from simulation.process_parameters.Parameters import AgingParameters
<<<<<<< HEAD
=======
from simulation.battery_model.AgingModel import AgingModel
from simulation.battery_model.FormationCyclingModel import FormationCyclingModel
>>>>>>> a67441a4


class AgingMachine(BaseMachine):

<<<<<<< HEAD
    def __init__(self, 
        aging_model, 
        machine_parameters: AgingParameters,
        connection_string=None
    ):
        super().__init__("Aging",
            aging_model,
            machine_parameters,
            connection_string
        )
=======
    def __init__(
        self,
        process_name: str,
        aging_parameters: AgingParameters,
        aging_model: AgingModel = None,
        connection_string=None
    ):
        super().__init__(
            process_name,
            aging_model,
            aging_parameters
            )
    def input_model(self, previous_model: FormationCyclingModel):
        self.battery_model = AgingModel(previous_model)
>>>>>>> a67441a4

    def run(self):
        self.turn_on()
        all_results = []

        # the range can be adjusted based on real process time
        for t in range(0, int(self.machine_parameters.aging_time_days * 24 * 3600) + 1, 3600):
            self.total_time = t
            self.battery_model.update_properties(self.machine_parameters, t)
<<<<<<< HEAD
            proc = self.battery_model.get_properties()                     
            result = self.get_current_properties(process_specifics=proc)   
=======
            result = self.get_current_state()   
>>>>>>> a67441a4
            all_results.append(result)
            self.save_data_to_local_folder()
        self.save_all_results(all_results)
        self.turn_off()

    def get_output(self):
        return self.battery_model.get_properties()<|MERGE_RESOLUTION|>--- conflicted
+++ resolved
@@ -1,27 +1,12 @@
 import simulation.machine.BaseMachine as BaseMachine
 from dataclasses import dataclass
 from simulation.process_parameters.Parameters import AgingParameters
-<<<<<<< HEAD
-=======
 from simulation.battery_model.AgingModel import AgingModel
 from simulation.battery_model.FormationCyclingModel import FormationCyclingModel
->>>>>>> a67441a4
 
 
 class AgingMachine(BaseMachine):
 
-<<<<<<< HEAD
-    def __init__(self, 
-        aging_model, 
-        machine_parameters: AgingParameters,
-        connection_string=None
-    ):
-        super().__init__("Aging",
-            aging_model,
-            machine_parameters,
-            connection_string
-        )
-=======
     def __init__(
         self,
         process_name: str,
@@ -36,7 +21,6 @@
             )
     def input_model(self, previous_model: FormationCyclingModel):
         self.battery_model = AgingModel(previous_model)
->>>>>>> a67441a4
 
     def run(self):
         self.turn_on()
@@ -46,12 +30,7 @@
         for t in range(0, int(self.machine_parameters.aging_time_days * 24 * 3600) + 1, 3600):
             self.total_time = t
             self.battery_model.update_properties(self.machine_parameters, t)
-<<<<<<< HEAD
-            proc = self.battery_model.get_properties()                     
-            result = self.get_current_properties(process_specifics=proc)   
-=======
             result = self.get_current_state()   
->>>>>>> a67441a4
             all_results.append(result)
             self.save_data_to_local_folder()
         self.save_all_results(all_results)
