--- conflicted
+++ resolved
@@ -1,7 +1,6 @@
 from simulation.battery_model import MixingModel, CoatingModel
 from simulation.machine.BaseMachine import BaseMachine
-<<<<<<< HEAD
-from simulation.process_parameters.CoatingParameters import CoatingParameters
+from simulation.process_parameters.Parameters import CoatingParameters
 import time
 
 
@@ -38,10 +37,6 @@
     base_std = 0.01  # 1%
     nominal_shear_rate = 500  # 1/s
     return base_std * (shear_rate / nominal_shear_rate)
-=======
-from simulation.process_parameters.Parameters import CoatingParameters
-import time
->>>>>>> 9b209df2
 
 
 class CoatingMachine(BaseMachine):
@@ -92,7 +87,6 @@
         for t in range(0, duration_sec + 1, 5):
             self.total_time = t
             # update shear rate and wet thickness first to trigger changes in other properties
-<<<<<<< HEAD
             self.shear_rate = calculate_shear_rate(
                 self.machine_parameters.coating_speed,
                 self.machine_parameters.gap_height,
@@ -101,14 +95,6 @@
             # Update model using the full parameters object
             self.battery_model.update_properties(self.machine_parameters)
             result = self.get_current_state(
-=======
-            self.shear_rate = self.__calculate_shear_rate(
-                self.machine_parameters.coating_speed, self.machine_parameters.gap_height
-            )
-            self.uniformity_std = self.__calculate_uniformity_std(self.shear_rate)
-            self.battery_model.update_properties(self.machine_parameters)
-            result = self.get_properties(
->>>>>>> 9b209df2
                 process_specifics={
                     "shear_rate": self.shear_rate,
                     "uniformity_std": self.uniformity_std,
