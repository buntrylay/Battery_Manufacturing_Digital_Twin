--- conflicted
+++ resolved
@@ -4,7 +4,6 @@
 import time
 
 
-<<<<<<< HEAD
 def calculate_shear_rate(coating_speed, gap_height):
     """
     Calculate the shear rate in the coating gap.
@@ -38,14 +37,6 @@
     base_std = 0.01  # 1%
     nominal_shear_rate = 500  # 1/s
     return base_std * (shear_rate / nominal_shear_rate)
-=======
-@dataclass
-class CoatingParameters:
-    coating_speed: float
-    gap_height: float
-    flow_rate: float
-    coating_width: float
->>>>>>> 19235e69
 
 
 class CoatingMachine(BaseMachine):
@@ -61,14 +52,9 @@
 
     def __init__(
         self,
-<<<<<<< HEAD
         process_name: str,
         coating_parameters: CoatingParameters,
         coating_model: CoatingModel = None,
-=======
-        coating_model: CoatingModel,
-        machine_parameters: CoatingParameters,
->>>>>>> 19235e69
         connection_string=None,
     ):
         """
@@ -89,42 +75,6 @@
     def input_model(self, previous_model: MixingModel):
         self.battery_model = CoatingModel(previous_model)
 
-<<<<<<< HEAD
-=======
-    def __calculate_shear_rate(self, coating_speed, gap_height):
-        """
-        Calculate the shear rate in the coating gap.
-
-        The shear rate is a fundamental parameter that affects coating quality and uniformity.
-        It is calculated as the ratio of coating speed to gap height.
-
-        Args:
-            coating_speed (float): Speed of the coating process in mm/s
-            gap_height (float): Height of the coating gap in m
-
-        Returns:
-            float: Shear rate in 1/s
-        """
-        return coating_speed / gap_height
-
-    def __calculate_uniformity_std(self, shear_rate):
-        """
-        Calculate coating uniformity based on shear rate.
-
-        The uniformity is expressed as a standard deviation relative to the nominal
-        shear rate. Lower values indicate better coating uniformity.
-
-        Args:
-            shear_rate (float): Calculated shear rate in 1/s
-
-        Returns:
-            float: Standard deviation of coating uniformity
-        """
-        base_std = 0.01  # 1%
-        nominal_shear_rate = 500  # 1/s
-        return base_std * (shear_rate / nominal_shear_rate)
-
->>>>>>> 19235e69
     def __simulate(self, duration_sec=100, results_list=None):
         """
         Simulate a single coating step with process parameters and quality metrics.
@@ -137,7 +87,6 @@
         for t in range(0, duration_sec + 1, 5):
             self.total_time = t
             # update shear rate and wet thickness first to trigger changes in other properties
-<<<<<<< HEAD
             self.shear_rate = calculate_shear_rate(
                 self.machine_parameters.coating_speed,
                 self.machine_parameters.gap_height,
@@ -146,19 +95,6 @@
             # Update model using the full parameters object
             self.battery_model.update_properties(self.machine_parameters)
             result = self.get_current_state(
-=======
-            self.shear_rate = self.__calculate_shear_rate(
-                self.machine_parameters.coating_speed, self.machine_parameters.gap_height
-            )
-            self.uniformity_std = self.__calculate_uniformity_std(self.shear_rate)
-            self.battery_model.update_properties(
-                self.machine_parameters.flow_rate,
-                self.machine_parameters.coating_speed,
-                self.machine_parameters.coating_width,
-                self.machine_parameters.gap_height,
-            )
-            result = self.get_current_properties(
->>>>>>> 19235e69
                 process_specifics={
                     "shear_rate": self.shear_rate,
                     "uniformity_std": self.uniformity_std,
