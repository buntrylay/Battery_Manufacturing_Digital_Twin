from simulation.battery_model.CoatingModel import CoatingModel
from simulation.machine.BaseMachine import BaseMachine
import time
<<<<<<< HEAD
from datetime import datetime, timedelta
import json
import os
import random
import threading
from metrics.metrics import set_machine_status
=======
from dataclasses import dataclass


@dataclass
class CoatingParameters:
    coating_speed: float
    gap_height: float
    flow_rate: float
    coating_width: float
>>>>>>> 46b43634


class CoatingMachine(BaseMachine):
    """
    A coating machine that simulates the electrode coating process.

    This class handles the coating process for battery electrodes, including:
    - Multiple coating steps
    - Process parameter simulation
    - Quality metrics calculation
    - Real-time data logging
    """

    def __init__(
        self,
        coating_model: CoatingModel,
        machine_parameters: CoatingParameters,
        connection_string=None,
    ):
        """
        Initialise the coating machine.

        Args:

        """
        self.shear_rate = 0
        self.uniformity_std = 0
        super().__init__(
            f"Coating_{coating_model.electrode_type}",
            coating_model,
            machine_parameters,
            connection_string,
        )

    def __calculate_shear_rate(self, coating_speed, gap_height):
        """
        Calculate the shear rate in the coating gap.

        The shear rate is a fundamental parameter that affects coating quality and uniformity.
        It is calculated as the ratio of coating speed to gap height.

        Args:
            coating_speed (float): Speed of the coating process in mm/s
            gap_height (float): Height of the coating gap in m

        Returns:
            float: Shear rate in 1/s
        """
        return coating_speed / gap_height

    def __calculate_uniformity_std(self, shear_rate):
        """
        Calculate coating uniformity based on shear rate.

        The uniformity is expressed as a standard deviation relative to the nominal
        shear rate. Lower values indicate better coating uniformity.

        Args:
            shear_rate (float): Calculated shear rate in 1/s

        Returns:
            float: Standard deviation of coating uniformity
        """
        base_std = 0.01  # 1%
        nominal_shear_rate = 500  # 1/s
        return base_std * (shear_rate / nominal_shear_rate)

    def __simulate(self, duration_sec=100, results_list=None):
        """
        Simulate a single coating step with process parameters and quality metrics.

        Args:
            step (int): Current step number
        """
        last_saved_time = time.time()
        last_saved_result = None
        for t in range(0, duration_sec + 1, 5):
            self.total_time = t
            # update shear rate and wet thickness first to trigger changes in other properties
            self.shear_rate = self.__calculate_shear_rate(
                self.machine_parameters.coating_speed, self.machine_parameters.gap_height
            )
            self.uniformity_std = self.__calculate_uniformity_std(self.shear_rate)
            self.battery_model.update_properties(
                self.machine_parameters.flow_rate,
                self.machine_parameters.coating_speed,
                self.machine_parameters.coating_width,
                self.machine_parameters.gap_height,
            )
            result = self.get_current_properties(
                process_specifics={
                    "shear_rate": self.shear_rate,
                    "uniformity_std": self.uniformity_std,
                }
            )
            results_list.append(result)
            # Save results periodically, but only if data has changed
            now = time.time()
            if (
                now - last_saved_time >= 0.1 and result != last_saved_result
            ):  # Check if data has changed
                # self.send_json_to_iothub(result)  # Send to IoT Hub
                self.save_data_to_local_folder()  # Print to console
                last_saved_time = now
                last_saved_result = result
            time.sleep(0.1)

    def run(self):
        """
        Run the coating process with detailed step simulation.
        """
<<<<<<< HEAD
        if self.is_on:
            set_machine_status(self.id, 1)  # <-- ADDED: Set status to 1 (Running)
            try:
                from server.main import thread_broadcast
                thread_broadcast(f"Coating process started on {self.id}") # Broadcast start message
                self._simulate()

                thread_broadcast(f"Coating process {self.id} in progress...") # Broadcast progress message
            
                print(f"Coating process completed on {self.id}\n")

                thread_broadcast(f"Coating process completed on {self.id}")  # Broadcast completion message
                set_machine_status(self.id, 0)  # <-- ADDED: Set status to 0 (Completed)
            except Exception as e:
                print(f"Error during coating process on {self.id}: {e}")
                set_machine_status(self.id, 2)
    def update_from_slurry(self, slurry):
        """
        Update coating machine properties from a slurry object.
        
        Args:
            slurry (Slurry): The slurry object from the mixing machine
        """
        with self.lock:
            # Calculate total volume of solids
            total_solids = slurry.AM + slurry.CA + slurry.PVDF
            total_volume = total_solids + getattr(slurry, slurry.solvent)
            self.solid_content = total_solids / total_volume if total_volume > 0 else 0
            
            # Get viscosity from the slurry's calculator
            self.viscosity_pa = slurry.viscosity
            
            print(f"Updated {self.id} with properties from slurry")
            print(f"Viscosity: {self.viscosity_pa:.2f} Pa·s, Solid Content: {self.solid_content:.2%}") 
            
=======
        self.turn_on()
        all_results = []
        self.__simulate(results_list=all_results)
        self.save_all_results(all_results)
        self.turn_off()
>>>>>>> 46b43634
<|MERGE_RESOLUTION|>--- conflicted
+++ resolved
@@ -1,14 +1,6 @@
 from simulation.battery_model.CoatingModel import CoatingModel
 from simulation.machine.BaseMachine import BaseMachine
 import time
-<<<<<<< HEAD
-from datetime import datetime, timedelta
-import json
-import os
-import random
-import threading
-from metrics.metrics import set_machine_status
-=======
 from dataclasses import dataclass
 
 
@@ -18,7 +10,6 @@
     gap_height: float
     flow_rate: float
     coating_width: float
->>>>>>> 46b43634
 
 
 class CoatingMachine(BaseMachine):
@@ -130,46 +121,8 @@
         """
         Run the coating process with detailed step simulation.
         """
-<<<<<<< HEAD
-        if self.is_on:
-            set_machine_status(self.id, 1)  # <-- ADDED: Set status to 1 (Running)
-            try:
-                from server.main import thread_broadcast
-                thread_broadcast(f"Coating process started on {self.id}") # Broadcast start message
-                self._simulate()
-
-                thread_broadcast(f"Coating process {self.id} in progress...") # Broadcast progress message
-            
-                print(f"Coating process completed on {self.id}\n")
-
-                thread_broadcast(f"Coating process completed on {self.id}")  # Broadcast completion message
-                set_machine_status(self.id, 0)  # <-- ADDED: Set status to 0 (Completed)
-            except Exception as e:
-                print(f"Error during coating process on {self.id}: {e}")
-                set_machine_status(self.id, 2)
-    def update_from_slurry(self, slurry):
-        """
-        Update coating machine properties from a slurry object.
-        
-        Args:
-            slurry (Slurry): The slurry object from the mixing machine
-        """
-        with self.lock:
-            # Calculate total volume of solids
-            total_solids = slurry.AM + slurry.CA + slurry.PVDF
-            total_volume = total_solids + getattr(slurry, slurry.solvent)
-            self.solid_content = total_solids / total_volume if total_volume > 0 else 0
-            
-            # Get viscosity from the slurry's calculator
-            self.viscosity_pa = slurry.viscosity
-            
-            print(f"Updated {self.id} with properties from slurry")
-            print(f"Viscosity: {self.viscosity_pa:.2f} Pa·s, Solid Content: {self.solid_content:.2%}") 
-            
-=======
         self.turn_on()
         all_results = []
         self.__simulate(results_list=all_results)
         self.save_all_results(all_results)
-        self.turn_off()
->>>>>>> 46b43634
+        self.turn_off()