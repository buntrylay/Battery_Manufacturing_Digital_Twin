import time
import numpy as np
from simulation.machine.BaseMachine import BaseMachine
<<<<<<< HEAD
from simulation.sensor.SlurryPropertyCalculator import SlurryPropertyCalculator
from simulation.battery_model.Slurry import Slurry
import json
import os
import random
import threading
from metrics.metrics import set_machine_status
=======
from simulation.battery_model.MixingModel import MixingModel
from dataclasses import asdict, dataclass

@dataclass
class MaterialRatios:
    AM: float
    CA: float
    PVDF: float
    solvent: float

@dataclass
class MixingParameters:
    material_ratios: MaterialRatios
>>>>>>> 46b43634

class MixingMachine(BaseMachine):
    """
    A machine class for simulating the mixing of battery slurry components.
 
    This class handles the stepwise addition of components to a slurry, simulates
    process parameters (temperature, pressure, RPM), and generates real-time
    simulation data in JSON format. Utility methods are used for formatting results,
    writing output files, and printing process information.

    """
   
    def __init__(self, mixing_model: MixingModel, mixing_parameters: MixingParameters, connection_string=None):
        """
        Initialise a new MixingMachine instance.
 
        Args:
            mixing_model (MixingModel): The mixing model to be used.
            mixing_parameters (MixingParameters): The mixing parameters to be used.
        """
        super().__init__(f"Mixing_{mixing_model.electrode_type}", mixing_model, mixing_parameters, connection_string)
        self.mixing_tank_volume = 200
 
    def __mix_component(self, material_type, step_percent=0.02, pause_sec=0.1, duration_sec=10, results_list=None):
        total_volume_of_material_to_add = self.mixing_tank_volume * asdict(self.machine_parameters.material_ratios)[material_type]
        volume_added_in_each_step = step_percent * total_volume_of_material_to_add
        added_volume = 0.0
        comp_start_time = self.total_time
        last_saved_time = time.time()
        last_saved_result = None
        while self.total_time - comp_start_time < duration_sec:
            self.total_time += pause_sec
            if added_volume < total_volume_of_material_to_add:
                add_amt = min(volume_added_in_each_step, total_volume_of_material_to_add - added_volume)
                self.battery_model.add(material_type, add_amt)
                added_volume += add_amt
            self.battery_model.update_properties()
            result = self.get_current_properties()
            results_list.append(result)
            now = time.time()
            if now - last_saved_time >= 0.1 and result != last_saved_result:  # Check if data has changed
                # self.send_json_to_iothub(result)  # Send to IoT Hub
                self.save_data_to_local_folder()  # Print to console
                last_saved_time = now
                last_saved_result = result
            time.sleep(pause_sec)
<<<<<<< HEAD

    def get_final_slurry(self):
        """
        Get the final slurry after mixing is complete.
        
        Returns:
            Slurry: The final mixed slurry object
        """
        with self.lock:
            return self.slurry

    def _save_final_results(self):
        """
        Save the final mixing results to a JSON file and update the slurry properties
        """
        final_result = self._format_result(is_final=True)
        # Get properties from the final result's nested Final Properties
        final_properties = final_result.get("Final Properties", {})
        viscosity = final_properties.get("Viscosity", 0.0)
        density = final_properties.get("Density", 0.0)
        yield_stress = final_properties.get("YieldStress", 0.0)
        
        # Update slurry properties
        self.slurry.update_properties(viscosity, density, yield_stress)
        
        print(f"Final properties - Viscosity: {viscosity:.2f}, Density: {density:.2f}, Yield Stress: {yield_stress:.2f}")
 
    def run(self, step_percent=0.02, pause_sec=0.1):
        """
        Run the mixing process for all components in the specified order.
 
        Args:
            step_percent (float): Percentage of total volume to add in each step.
            pause_sec (float): Time to pause between additions in seconds.
        """
        if self.is_on:
            set_machine_status(self.id, 1)  # <-- ADDED: Set status to 1 (Running)
            try:
                from server.main import thread_broadcast
                thread_broadcast(f"Machine {self.id} is already running.") # Broadcast message
                for comp in ["PVDF", "CA", "AM"]:
                    self._mix_component(comp, step_percent, pause_sec)

                thread_broadcast(f"Machine {self.id} mixing in progress.") # Broadcast message

                self._save_final_results() 

                thread_broadcast(f"Machine {self.id} mixing completed.") # Broadcast message
                print(f"Mixing process completed on {self.id}\n")
                set_machine_status(self.id, 0)  # <-- ADDED: Set status to
            except Exception as e:
                print(f"Error during mixing process on {self.id}: {e}")
                set_machine_status(self.id, 2)
=======
    
    def run(self):
        self.turn_on()
        self.battery_model.add("solvent", self.mixing_tank_volume * asdict(self.machine_parameters.material_ratios)["solvent"])
        all_results = []
        self.__mix_component("PVDF", duration_sec=8, results_list=all_results)
        self.__mix_component("CA", duration_sec=8, results_list=all_results)
        self.__mix_component("AM", duration_sec=10, results_list=all_results)
        self.save_all_results(all_results)
        self.turn_off()
>>>>>>> 46b43634
<|MERGE_RESOLUTION|>--- conflicted
+++ resolved
@@ -1,15 +1,6 @@
 import time
 import numpy as np
 from simulation.machine.BaseMachine import BaseMachine
-<<<<<<< HEAD
-from simulation.sensor.SlurryPropertyCalculator import SlurryPropertyCalculator
-from simulation.battery_model.Slurry import Slurry
-import json
-import os
-import random
-import threading
-from metrics.metrics import set_machine_status
-=======
 from simulation.battery_model.MixingModel import MixingModel
 from dataclasses import asdict, dataclass
 
@@ -23,7 +14,6 @@
 @dataclass
 class MixingParameters:
     material_ratios: MaterialRatios
->>>>>>> 46b43634
 
 class MixingMachine(BaseMachine):
     """
@@ -70,61 +60,6 @@
                 last_saved_time = now
                 last_saved_result = result
             time.sleep(pause_sec)
-<<<<<<< HEAD
-
-    def get_final_slurry(self):
-        """
-        Get the final slurry after mixing is complete.
-        
-        Returns:
-            Slurry: The final mixed slurry object
-        """
-        with self.lock:
-            return self.slurry
-
-    def _save_final_results(self):
-        """
-        Save the final mixing results to a JSON file and update the slurry properties
-        """
-        final_result = self._format_result(is_final=True)
-        # Get properties from the final result's nested Final Properties
-        final_properties = final_result.get("Final Properties", {})
-        viscosity = final_properties.get("Viscosity", 0.0)
-        density = final_properties.get("Density", 0.0)
-        yield_stress = final_properties.get("YieldStress", 0.0)
-        
-        # Update slurry properties
-        self.slurry.update_properties(viscosity, density, yield_stress)
-        
-        print(f"Final properties - Viscosity: {viscosity:.2f}, Density: {density:.2f}, Yield Stress: {yield_stress:.2f}")
- 
-    def run(self, step_percent=0.02, pause_sec=0.1):
-        """
-        Run the mixing process for all components in the specified order.
- 
-        Args:
-            step_percent (float): Percentage of total volume to add in each step.
-            pause_sec (float): Time to pause between additions in seconds.
-        """
-        if self.is_on:
-            set_machine_status(self.id, 1)  # <-- ADDED: Set status to 1 (Running)
-            try:
-                from server.main import thread_broadcast
-                thread_broadcast(f"Machine {self.id} is already running.") # Broadcast message
-                for comp in ["PVDF", "CA", "AM"]:
-                    self._mix_component(comp, step_percent, pause_sec)
-
-                thread_broadcast(f"Machine {self.id} mixing in progress.") # Broadcast message
-
-                self._save_final_results() 
-
-                thread_broadcast(f"Machine {self.id} mixing completed.") # Broadcast message
-                print(f"Mixing process completed on {self.id}\n")
-                set_machine_status(self.id, 0)  # <-- ADDED: Set status to
-            except Exception as e:
-                print(f"Error during mixing process on {self.id}: {e}")
-                set_machine_status(self.id, 2)
-=======
     
     def run(self):
         self.turn_on()
@@ -134,5 +69,4 @@
         self.__mix_component("CA", duration_sec=8, results_list=all_results)
         self.__mix_component("AM", duration_sec=10, results_list=all_results)
         self.save_all_results(all_results)
-        self.turn_off()
->>>>>>> 46b43634
+        self.turn_off()