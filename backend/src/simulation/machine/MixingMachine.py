import time
import numpy as np
from simulation.process_parameters.Parameters import MixingParameters
from simulation.battery_model.MixingModel import MixingModel
from simulation.machine.BaseMachine import BaseMachine
<<<<<<< HEAD

# Import notification functions
try:
    # Try multiple import paths to handle different environments
    try:
        from server.notification_queue import notify_machine_status
    except ImportError:
        from backend.src.server.notification_queue import notify_machine_status
except ImportError:
    # Fallback if import fails
    def notify_machine_status(*args, **kwargs):
        print("No server is running")
        pass
=======
>>>>>>> ea1c15eb


class MixingMachine(BaseMachine):
    """
    A machine class for simulating the mixing of battery slurry components.

    This class handles the stepwise addition of components to a slurry, simulates
    process parameters (temperature, pressure, RPM), and generates real-time
    simulation data in JSON format. Utility methods are used for formatting results,
    writing output files, and printing process information.

    """

    def __init__(
        self,
        process_name: str,
        mixing_model: MixingModel = None,
        mixing_parameters: MixingParameters = None,
        connection_string=None,
    ):
        """
        Initialise a new MixingMachine instance.

        Args:
            mixing_model (MixingModel): The mixing model to be used.
            mixing_parameters (MixingParameters): The mixing parameters to be used.
        """
        super().__init__(
            process_name, mixing_model, mixing_parameters, connection_string
        )
        self.mixing_tank_volume = 200

    def receive_model_from_previous_process(self, initial_mixing_model: MixingModel):
        self.battery_model = initial_mixing_model

    def __mix_component(
        self,
        material_type,
        step_percent=0.02,
        pause_sec=0.1,
        duration_sec=10,
    ):
        total_volume_of_material_to_add = self.mixing_tank_volume * getattr(
            self.machine_parameters, f"{material_type}_ratio"
        )
        volume_added_in_each_step = step_percent * total_volume_of_material_to_add
        added_volume = 0.0
        comp_start_time = self.total_time
        while self.total_time - comp_start_time < duration_sec:
            self.total_time += pause_sec
            if added_volume < total_volume_of_material_to_add:
                add_amt = min(
                    volume_added_in_each_step,
                    total_volume_of_material_to_add - added_volume,
                )
                self.battery_model.add(material_type, add_amt)
                added_volume += add_amt
            self.battery_model.update_properties()
<<<<<<< HEAD
            # broadcast data
            # websocket_manager.broadcast_data(self.get_current_state())
            # save data to database
            # postgres_helper.save_data_to_database(self.get_current_state())
            # notify_machine_status()
=======
>>>>>>> ea1c15eb
            time.sleep(pause_sec)

    def run(self):
        if self.pre_run_check():
            self.turn_on()
<<<<<<< HEAD
            # Notify start of mixing process
            notify_machine_status(
                machine_id=self.process_name,
                line_type=self.process_name.split("_")[-1],
                process_name=self.process_name,
                status="mixing_started",
                data={
                    "message": f"Starting {self.process_name} mixing process",
                    "tank_volume": self.mixing_tank_volume,
                },
            )

            # Add initial solvent
            solvent_volume = (
                self.mixing_tank_volume * self.machine_parameters.solvent_ratio
            )
            self.battery_model.add("solvent", solvent_volume)
            notify_machine_status(
                machine_id=self.process_name,
                line_type=self.process_name.split("_")[-1],
                process_name=self.process_name,
                status="solvent_added",
                data={
                    "message": f"Added {solvent_volume:.2f}L solvent",
                    "volume": solvent_volume,
                },
            )
            # Mix PVDF
            notify_machine_status(
                machine_id=self.process_name,
                line_type=self.process_name.split("_")[-1],
                process_name=self.process_name,
                status="component_mixing",
                data={
                    "message": "Starting PVDF mixing",
                    "component": "PVDF",
                    "duration": 8,
                },
            )
            self.__mix_component("PVDF", duration_sec=8)
            # Mix CA
            notify_machine_status(
                machine_id=self.process_name,
                line_type=self.process_name.split("_")[-1],
                process_name=self.process_name,
                status="component_mixing",
                data={
                    "message": "Starting CA mixing",
                    "component": "CA",
                    "duration": 8,
                },
            )
            self.__mix_component("CA", duration_sec=8)
            # Mix AM
            notify_machine_status(
                machine_id=self.process_name,
                line_type=self.process_name.split("_")[-1],
                process_name=self.process_name,
                status="component_mixing",
                data={
                    "message": "Starting AM mixing",
                    "component": "AM",
                    "duration": 10,
                },
            )
            self.__mix_component("AM", duration_sec=10)
            self.turn_off()

    def step_logic(self, t: int):
        if t == 0:
            self.battery_model.add("solvent", solvent_volume)
            notify_machine_status(
                machine_id=self.process_name,
                line_type=self.process_name.split("_")[-1],
                process_name=self.process_name,
                status="solvent_added",
                data={
                    "message": f"Added {solvent_volume:.2f}L solvent",
                    "volume": solvent_volume,
                },
            )
        elif t <= 100:
            self.__mix_component("PVDF", duration_sec=8)
        elif t <= 200:
            self.__mix_component("CA", duration_sec=8)
        elif t <= 300:
            self.__mix_component("AM", duration_sec=10)
=======
            self.battery_model.add("solvent",self.mixing_tank_volume * self.machine_parameters.solvent_ratio)
            self.__mix_component("PVDF", duration_sec=8)
            self.__mix_component("CA", duration_sec=8)
            self.__mix_component("AM", duration_sec=10)
            self.turn_off()

    def step_logic(self, tick):
        """
        Update the properties of the mixing model.
        """
        pass
>>>>>>> ea1c15eb

    def validate_parameters(self, parameters: dict):
        return MixingParameters(**parameters).validate_parameters()<|MERGE_RESOLUTION|>--- conflicted
+++ resolved
@@ -3,7 +3,6 @@
 from simulation.process_parameters.Parameters import MixingParameters
 from simulation.battery_model.MixingModel import MixingModel
 from simulation.machine.BaseMachine import BaseMachine
-<<<<<<< HEAD
 
 # Import notification functions
 try:
@@ -17,8 +16,6 @@
     def notify_machine_status(*args, **kwargs):
         print("No server is running")
         pass
-=======
->>>>>>> ea1c15eb
 
 
 class MixingMachine(BaseMachine):
@@ -77,108 +74,11 @@
                 self.battery_model.add(material_type, add_amt)
                 added_volume += add_amt
             self.battery_model.update_properties()
-<<<<<<< HEAD
-            # broadcast data
-            # websocket_manager.broadcast_data(self.get_current_state())
-            # save data to database
-            # postgres_helper.save_data_to_database(self.get_current_state())
-            # notify_machine_status()
-=======
->>>>>>> ea1c15eb
             time.sleep(pause_sec)
 
     def run(self):
         if self.pre_run_check():
             self.turn_on()
-<<<<<<< HEAD
-            # Notify start of mixing process
-            notify_machine_status(
-                machine_id=self.process_name,
-                line_type=self.process_name.split("_")[-1],
-                process_name=self.process_name,
-                status="mixing_started",
-                data={
-                    "message": f"Starting {self.process_name} mixing process",
-                    "tank_volume": self.mixing_tank_volume,
-                },
-            )
-
-            # Add initial solvent
-            solvent_volume = (
-                self.mixing_tank_volume * self.machine_parameters.solvent_ratio
-            )
-            self.battery_model.add("solvent", solvent_volume)
-            notify_machine_status(
-                machine_id=self.process_name,
-                line_type=self.process_name.split("_")[-1],
-                process_name=self.process_name,
-                status="solvent_added",
-                data={
-                    "message": f"Added {solvent_volume:.2f}L solvent",
-                    "volume": solvent_volume,
-                },
-            )
-            # Mix PVDF
-            notify_machine_status(
-                machine_id=self.process_name,
-                line_type=self.process_name.split("_")[-1],
-                process_name=self.process_name,
-                status="component_mixing",
-                data={
-                    "message": "Starting PVDF mixing",
-                    "component": "PVDF",
-                    "duration": 8,
-                },
-            )
-            self.__mix_component("PVDF", duration_sec=8)
-            # Mix CA
-            notify_machine_status(
-                machine_id=self.process_name,
-                line_type=self.process_name.split("_")[-1],
-                process_name=self.process_name,
-                status="component_mixing",
-                data={
-                    "message": "Starting CA mixing",
-                    "component": "CA",
-                    "duration": 8,
-                },
-            )
-            self.__mix_component("CA", duration_sec=8)
-            # Mix AM
-            notify_machine_status(
-                machine_id=self.process_name,
-                line_type=self.process_name.split("_")[-1],
-                process_name=self.process_name,
-                status="component_mixing",
-                data={
-                    "message": "Starting AM mixing",
-                    "component": "AM",
-                    "duration": 10,
-                },
-            )
-            self.__mix_component("AM", duration_sec=10)
-            self.turn_off()
-
-    def step_logic(self, t: int):
-        if t == 0:
-            self.battery_model.add("solvent", solvent_volume)
-            notify_machine_status(
-                machine_id=self.process_name,
-                line_type=self.process_name.split("_")[-1],
-                process_name=self.process_name,
-                status="solvent_added",
-                data={
-                    "message": f"Added {solvent_volume:.2f}L solvent",
-                    "volume": solvent_volume,
-                },
-            )
-        elif t <= 100:
-            self.__mix_component("PVDF", duration_sec=8)
-        elif t <= 200:
-            self.__mix_component("CA", duration_sec=8)
-        elif t <= 300:
-            self.__mix_component("AM", duration_sec=10)
-=======
             self.battery_model.add("solvent",self.mixing_tank_volume * self.machine_parameters.solvent_ratio)
             self.__mix_component("PVDF", duration_sec=8)
             self.__mix_component("CA", duration_sec=8)
@@ -190,7 +90,6 @@
         Update the properties of the mixing model.
         """
         pass
->>>>>>> ea1c15eb
 
     def validate_parameters(self, parameters: dict):
         return MixingParameters(**parameters).validate_parameters()