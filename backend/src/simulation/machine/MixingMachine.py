--- conflicted
+++ resolved
@@ -36,13 +36,8 @@
         )
         self.mixing_tank_volume = 200
 
-<<<<<<< HEAD
-    def add_model(self, mixing_model: MixingModel):
-        self.battery_model = mixing_model
-=======
     def receive_model_from_previous_process(self, initial_mixing_model: MixingModel):
         self.battery_model = initial_mixing_model
->>>>>>> 96059393
 
     def __mix_component(
         self,
@@ -52,14 +47,8 @@
         duration_sec=10,
         results_list=None,
     ):
-<<<<<<< HEAD
-        total_volume_of_material_to_add = (
-            self.mixing_tank_volume
-            * getattr(self.machine_parameters, material_type)
-=======
         total_volume_of_material_to_add = self.mixing_tank_volume * getattr(
             self.machine_parameters, f"{material_type}_ratio"
->>>>>>> 96059393
         )
         volume_added_in_each_step = step_percent * total_volume_of_material_to_add
         added_volume = 0.0
@@ -93,23 +82,14 @@
             self.turn_on()
             self.battery_model.add(
                 "solvent",
-<<<<<<< HEAD
-                self.mixing_tank_volume
-                * self.machine_parameters.solvent
-=======
                 self.mixing_tank_volume * self.machine_parameters.solvent_ratio,
->>>>>>> 96059393
             )
             all_results = []
             self.__mix_component("PVDF", duration_sec=8, results_list=all_results)
             self.__mix_component("CA", duration_sec=8, results_list=all_results)
             self.__mix_component("AM", duration_sec=10, results_list=all_results)
             self.save_all_results(all_results)
-<<<<<<< HEAD
-            self.turn_off()
-=======
             self.turn_off()
 
     def validate_parameters(self, parameters: dict):
-        return MixingParameters(**parameters).validate_parameters()
->>>>>>> 96059393
+        return MixingParameters(**parameters).validate_parameters()