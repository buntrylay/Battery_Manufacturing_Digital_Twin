import time
import numpy as np
<<<<<<< HEAD
from simulation.process_parameters.MixingParameters import MixingParameters
=======
from simulation.process_parameters.Parameters import MixingParameters
>>>>>>> 9b209df2
from simulation.battery_model.MixingModel import MixingModel
from simulation.machine.BaseMachine import BaseMachine
from dataclasses import asdict


class MixingMachine(BaseMachine):
    """
    A machine class for simulating the mixing of battery slurry components.

    This class handles the stepwise addition of components to a slurry, simulates
    process parameters (temperature, pressure, RPM), and generates real-time
    simulation data in JSON format. Utility methods are used for formatting results,
    writing output files, and printing process information.

    """

    def __init__(
        self,
        process_name: str,
        mixing_model: MixingModel = None,
        mixing_parameters: MixingParameters = None,
        connection_string=None,
    ):
        """
        Initialise a new MixingMachine instance.

        Args:
            mixing_model (MixingModel): The mixing model to be used.
            mixing_parameters (MixingParameters): The mixing parameters to be used.
        """
        super().__init__(
            process_name, mixing_model, mixing_parameters, connection_string
        )
        self.mixing_tank_volume = 200

<<<<<<< HEAD
    def input_model(self, previous_model: MixingModel):
        self.battery_model = previous_model
=======
    def add_model(self, mixing_model: MixingModel):
        self.battery_model = mixing_model
>>>>>>> 9b209df2

    def __mix_component(
        self,
        material_type,
        step_percent=0.02,
        pause_sec=0.1,
        duration_sec=10,
        results_list=None,
    ):
        total_volume_of_material_to_add = (
            self.mixing_tank_volume
<<<<<<< HEAD
            * asdict(self.machine_parameters.material_ratios)[material_type]
=======
            * getattr(self.machine_parameters, material_type)
>>>>>>> 9b209df2
        )
        volume_added_in_each_step = step_percent * total_volume_of_material_to_add
        added_volume = 0.0
        comp_start_time = self.total_time
        last_saved_time = time.time()
        last_saved_result = None
        while self.total_time - comp_start_time < duration_sec:
            self.total_time += pause_sec
            if added_volume < total_volume_of_material_to_add:
                add_amt = min(
                    volume_added_in_each_step,
                    total_volume_of_material_to_add - added_volume,
                )
                self.battery_model.add(material_type, add_amt)
                added_volume += add_amt
<<<<<<< HEAD
            self.battery_model.update_properties(self.machine_parameters)
=======
            self.battery_model.update_properties()
>>>>>>> 9b209df2
            result = self.get_current_state()
            results_list.append(result)
            now = time.time()
            if (
                now - last_saved_time >= 0.1 and result != last_saved_result
            ):  # Check if data has changed
                # self.send_json_to_iothub(result)  # Send to IoT Hub
                self.save_data_to_local_folder()  # Print to console
                last_saved_time = now
                last_saved_result = result
            time.sleep(pause_sec)

    def run(self):
        if self.pre_run_check():
            self.turn_on()
            self.battery_model.add(
                "solvent",
                self.mixing_tank_volume
<<<<<<< HEAD
                * asdict(self.machine_parameters.material_ratios)["solvent"],
=======
                * self.machine_parameters.solvent
>>>>>>> 9b209df2
            )
            all_results = []
            self.__mix_component("PVDF", duration_sec=8, results_list=all_results)
            self.__mix_component("CA", duration_sec=8, results_list=all_results)
            self.__mix_component("AM", duration_sec=10, results_list=all_results)
            self.save_all_results(all_results)
            self.turn_off()<|MERGE_RESOLUTION|>--- conflicted
+++ resolved
@@ -1,10 +1,6 @@
 import time
 import numpy as np
-<<<<<<< HEAD
-from simulation.process_parameters.MixingParameters import MixingParameters
-=======
 from simulation.process_parameters.Parameters import MixingParameters
->>>>>>> 9b209df2
 from simulation.battery_model.MixingModel import MixingModel
 from simulation.machine.BaseMachine import BaseMachine
 from dataclasses import asdict
@@ -40,13 +36,8 @@
         )
         self.mixing_tank_volume = 200
 
-<<<<<<< HEAD
     def input_model(self, previous_model: MixingModel):
         self.battery_model = previous_model
-=======
-    def add_model(self, mixing_model: MixingModel):
-        self.battery_model = mixing_model
->>>>>>> 9b209df2
 
     def __mix_component(
         self,
@@ -58,11 +49,7 @@
     ):
         total_volume_of_material_to_add = (
             self.mixing_tank_volume
-<<<<<<< HEAD
-            * asdict(self.machine_parameters.material_ratios)[material_type]
-=======
             * getattr(self.machine_parameters, material_type)
->>>>>>> 9b209df2
         )
         volume_added_in_each_step = step_percent * total_volume_of_material_to_add
         added_volume = 0.0
@@ -78,11 +65,7 @@
                 )
                 self.battery_model.add(material_type, add_amt)
                 added_volume += add_amt
-<<<<<<< HEAD
-            self.battery_model.update_properties(self.machine_parameters)
-=======
             self.battery_model.update_properties()
->>>>>>> 9b209df2
             result = self.get_current_state()
             results_list.append(result)
             now = time.time()
@@ -101,11 +84,7 @@
             self.battery_model.add(
                 "solvent",
                 self.mixing_tank_volume
-<<<<<<< HEAD
-                * asdict(self.machine_parameters.material_ratios)["solvent"],
-=======
                 * self.machine_parameters.solvent
->>>>>>> 9b209df2
             )
             all_results = []
             self.__mix_component("PVDF", duration_sec=8, results_list=all_results)
