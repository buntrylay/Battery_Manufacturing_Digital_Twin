from simulation.machine.BaseMachine import BaseMachine
from simulation.process_parameters.Parameters import CalendaringParameters
<<<<<<< HEAD


class CalendaringMachine(BaseMachine):
    def __init__(self, 
        calendaring_model, 
        calendaring_parameters: CalendaringParameters
    ):
        super().__init__("Calendaring", 
            calendaring_model, 
            calendaring_parameters)
=======
from simulation.battery_model.DryingModel import DryingModel
from simulation.battery_model.CalendaringModel import CalendaringModel


class CalendaringMachine(BaseMachine):
    def __init__(
        self,
        process_name: str,
        calendaring_parameters: CalendaringParameters,
        calendaring_model: CalendaringModel = None,
        connection_string=None,
    ):
        super().__init__(process_name, calendaring_model, calendaring_parameters)

    def receive_model_from_previous_process(self, previous_model: DryingModel):
        self.battery_model = CalendaringModel(
            drying_model=previous_model,
            initial_porosity=self.machine_parameters.initial_porosity,
        )
>>>>>>> 96059393

    def run(self):
        self.turn_on()
        all_results = []

        for t in range(60):
            self.total_time = t
            self.battery_model.update_properties(self.machine_parameters)
<<<<<<< HEAD
            proc = self.battery_model.get_properties()                    
            result = self.get_current_properties(process_specifics=proc)   
=======
            proc = self.battery_model.get_properties()
            result = self.get_current_state(process_specifics=proc)
>>>>>>> 96059393
            all_results.append(result)
            self.save_data_to_local_folder()

        self.save_all_results(all_results)
        self.turn_off()

<<<<<<< HEAD
    def get_output(self):
        return self.battery_model.get_properties()
=======
    def validate_parameters(self, parameters: dict):
        return CalendaringParameters(**parameters).validate_parameters()
>>>>>>> 96059393
<|MERGE_RESOLUTION|>--- conflicted
+++ resolved
@@ -1,17 +1,5 @@
 from simulation.machine.BaseMachine import BaseMachine
 from simulation.process_parameters.Parameters import CalendaringParameters
-<<<<<<< HEAD
-
-
-class CalendaringMachine(BaseMachine):
-    def __init__(self, 
-        calendaring_model, 
-        calendaring_parameters: CalendaringParameters
-    ):
-        super().__init__("Calendaring", 
-            calendaring_model, 
-            calendaring_parameters)
-=======
 from simulation.battery_model.DryingModel import DryingModel
 from simulation.battery_model.CalendaringModel import CalendaringModel
 
@@ -31,7 +19,6 @@
             drying_model=previous_model,
             initial_porosity=self.machine_parameters.initial_porosity,
         )
->>>>>>> 96059393
 
     def run(self):
         self.turn_on()
@@ -40,23 +27,13 @@
         for t in range(60):
             self.total_time = t
             self.battery_model.update_properties(self.machine_parameters)
-<<<<<<< HEAD
-            proc = self.battery_model.get_properties()                    
-            result = self.get_current_properties(process_specifics=proc)   
-=======
             proc = self.battery_model.get_properties()
             result = self.get_current_state(process_specifics=proc)
->>>>>>> 96059393
             all_results.append(result)
             self.save_data_to_local_folder()
 
         self.save_all_results(all_results)
         self.turn_off()
 
-<<<<<<< HEAD
-    def get_output(self):
-        return self.battery_model.get_properties()
-=======
     def validate_parameters(self, parameters: dict):
-        return CalendaringParameters(**parameters).validate_parameters()
->>>>>>> 96059393
+        return CalendaringParameters(**parameters).validate_parameters()