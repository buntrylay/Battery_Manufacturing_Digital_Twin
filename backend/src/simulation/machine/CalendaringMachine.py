--- conflicted
+++ resolved
@@ -1,16 +1,5 @@
 from simulation.machine.BaseMachine import BaseMachine
-<<<<<<< HEAD
-from simulation.sensor.CalendaringProcess import CalendaringProcess
-from datetime import datetime, timedelta
-import threading
-import time
-import json
-import os
-# from metrics.metrics import set_machine_status
-
-=======
 from dataclasses import dataclass
->>>>>>> 081b0579
 
 @dataclass
 class CalendaringParameters:
