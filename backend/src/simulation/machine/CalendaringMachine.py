from simulation.machine.BaseMachine import BaseMachine
from dataclasses import dataclass


@dataclass
class CalendaringParameters:
    roll_gap: float
    roll_pressure: float
    temperature: float  # (25)
    roll_speed: float
    dry_thickness: float
    initial_porosity: float


class CalendaringMachine(BaseMachine):
    def __init__(self, 
        calendaring_model, 
        calendaring_parameters
    ):
        super().__init__("Calendaring", 
            calendaring_model, 
            calendaring_parameters)

    def run(self):
        self.turn_on()
        all_results = []

        for t in range(60):
            self.total_time = t
<<<<<<< HEAD
            proc = self.battery_model.update_properties(self.machine_parameters)
            result = self.get_current_state(process_specifics=proc)
=======
            self.battery_model.update_properties(self.machine_parameters)
            proc = self.battery_model.get_properties()                    
            result = self.get_current_properties(process_specifics=proc)   
>>>>>>> 0667b5a3
            all_results.append(result)
            self.save_data_to_local_folder()

        self.save_all_results(all_results)
        self.turn_off()

    def get_output(self):
        return self.battery_model.get_properties()<|MERGE_RESOLUTION|>--- conflicted
+++ resolved
@@ -27,14 +27,8 @@
 
         for t in range(60):
             self.total_time = t
-<<<<<<< HEAD
             proc = self.battery_model.update_properties(self.machine_parameters)
             result = self.get_current_state(process_specifics=proc)
-=======
-            self.battery_model.update_properties(self.machine_parameters)
-            proc = self.battery_model.get_properties()                    
-            result = self.get_current_properties(process_specifics=proc)   
->>>>>>> 0667b5a3
             all_results.append(result)
             self.save_data_to_local_folder()
 
