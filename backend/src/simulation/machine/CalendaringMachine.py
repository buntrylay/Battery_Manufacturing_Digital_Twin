from simulation.machine.BaseMachine import BaseMachine
from simulation.process_parameters.Parameters import CalendaringParameters

<<<<<<< HEAD

@dataclass
class CalendaringParameters:
    roll_gap: float
    roll_pressure: float
    temperature: float  # (25)
    roll_speed: float
    dry_thickness: float
    initial_porosity: float
=======
>>>>>>> 9b209df2


class CalendaringMachine(BaseMachine):
    def __init__(self, 
        calendaring_model, 
        calendaring_parameters: CalendaringParameters
    ):
        super().__init__("Calendaring", 
            calendaring_model, 
            calendaring_parameters)

    def run(self):
        self.turn_on()
        all_results = []

        for t in range(60):
            self.total_time = t
            proc = self.battery_model.update_properties(self.machine_parameters)
            result = self.get_current_state(process_specifics=proc)
            all_results.append(result)
            self.save_data_to_local_folder()

        self.save_all_results(all_results)
        self.turn_off()

    def get_output(self):
        return self.battery_model.get_properties()<|MERGE_RESOLUTION|>--- conflicted
+++ resolved
@@ -1,18 +1,6 @@
 from simulation.machine.BaseMachine import BaseMachine
 from simulation.process_parameters.Parameters import CalendaringParameters
 
-<<<<<<< HEAD
-
-@dataclass
-class CalendaringParameters:
-    roll_gap: float
-    roll_pressure: float
-    temperature: float  # (25)
-    roll_speed: float
-    dry_thickness: float
-    initial_porosity: float
-=======
->>>>>>> 9b209df2
 
 
 class CalendaringMachine(BaseMachine):
@@ -30,8 +18,9 @@
 
         for t in range(60):
             self.total_time = t
-            proc = self.battery_model.update_properties(self.machine_parameters)
-            result = self.get_current_state(process_specifics=proc)
+            self.battery_model.update_properties(self.machine_parameters)
+            proc = self.battery_model.get_properties()                    
+            result = self.get_current_properties(process_specifics=proc)   
             all_results.append(result)
             self.save_data_to_local_folder()
 
