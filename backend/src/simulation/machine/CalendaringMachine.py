from simulation.machine.BaseMachine import BaseMachine
from simulation.sensor.CalendaringProcess import CalendaringProcess
from datetime import datetime, timedelta
import threading
import time
import json
import os


class CalendaringMachine(BaseMachine):
    """
    Simulates the calendaring process in battery manufacturing.
    Compresses dry electrodes to reduce porosity and achieve desired thickness.
    """

    def __init__(self, id, machine_parameters: dict):
        super().__init__(id)
        self.name = "CalendaringMachine"
        self.start_datetime = datetime.now()
        self.total_time = 0
        self.lock = threading.Lock()

        # Create output directory
        self.output_dir = os.path.join(os.getcwd(), "calendaring_output")
        os.makedirs(self.output_dir, exist_ok=True)
        print(f"Output directory created at: {self.output_dir}")

        # Process Parameters
        self.h_roll_initial = machine_parameters["roll_gap"]           # Initial roll gap (m)
        self.P_roll = machine_parameters["roll_pressure"]      # Initial pressure (Pa)
        self.v_roll = machine_parameters["roll_speed"]         # Initial speed (m/s)
        self.delta_dry = None  # From drying stage (m)
        self.phi_initial = 0.45  # Initial porosity
        self.T = machine_parameters.get("temperature", 25)     # Environment temperature (°C)
        self.h_roll = self.h_roll_initial
        # Calculations
        self.calculator = CalendaringProcess()

    def _format_result(self, step=None, is_final=False):
        """
        Format the current or final process data as a dictionary.
        """
        with self.lock:
            base = {
                "TimeStamp": (self.start_datetime + timedelta(seconds=self.total_time)).isoformat(),
                "Duration": round(self.total_time, 5),
                "Machine ID": self.id,
                "Process": "Calendaring"
            }
            
            properties = {
                "roll_gap_m": round(self.h_roll, 8),
                "roll_speed_m_per_s": round(self.v_roll, 4),
                "applied_pressure_Pa": round(self.P_roll, 2),
                "strain_epsilon": round(self.epsilon_val, 6),
                "calculated_stress_Pa": round(self.sigma_theory, 2),
                "final_thickness_m": round(self.final_thickness, 8),
                "porosity_after_calendaring": round(self.porosity, 4),
                "defect_risk": self.risk
            }
            
            if is_final:
                base["Final Properties"] = properties
            else:
                base.update(properties)

            return base

    def _write_json(self, data, filename):
        try:
            timestamp = data["TimeStamp"].replace(":", "-").replace(".", "-")
            unique_filename = f"calendaring_output/{self.id}_{timestamp}_{filename}"
            with open(unique_filename, "w") as f:
                json.dump(data, f, indent=4)
            print(f"Results saved to {unique_filename}")
        except Exception as e:
            print(f"Error writing result to file: {e}")

    def _simulate(self, end_time=60, interval=1):
        last_saved_time = time.time()
        last_saved_result = None

        for t in range(0, end_time + 1, interval):
            self.total_time = t

            self.epsilon_val = self.calculator._epsilon(self.delta_dry, self.h_roll)
            self.sigma_theory = self.calculator._sigma_calc(self.epsilon_val)
            self.porosity = self.calculator._porosity_reduction(self.epsilon_val, self.phi_initial)
            self.final_thickness = self.h_roll
            self.risk, self.warning_msg = self.calculator._defect_risk(self.P_roll, self.sigma_theory, t)

            result = self._format_result()

            # Save periodically
            now = time.time()
            if now - last_saved_time >= 0.1 and result != last_saved_result:
                filename = f"result_at_{round(self.total_time)}s.json"
                self._write_json(result, filename)
                last_saved_result = result
                last_saved_time = now

            time.sleep(0.1)

    def run(self):
        """
        Run the calendaring simulation.
        """
        if self.is_on:
            from server.main import thread_broadcast
            thread_broadcast(f"Calendaring process started on {self.id}") # Broadcast start message
            self._simulate()
<<<<<<< HEAD
            thread_broadcast(f"Calendaring process {self.id} in progress...") # Broadcast continuation message
            final_result = self._format_result(is_final=True)
            filename = f"final_results_{self.id}.json"
            self._write_json(final_result, filename)
=======
>>>>>>> 28566037
            print(f"Calendaring process completed on {self.id}\n")
            thread_broadcast(f"Calendaring process completed on {self.id}") # Broadcast completion message
    
    def update_from_drying(self, dry_thickness_drying):
        with self.lock:
            self.delta_dry = dry_thickness_drying
            print(f"{self.id}: Received from drying - dry_thickness={dry_thickness_drying}")
            
    def get_final_calendaring(self):
        with self.lock:
            return {
                "delta_cal_cal": self.final_thickness,
                "porosity_cal": self.porosity,
                "web_speed_cal": self.v_roll,
                "stiffness_cal": self.calculator.E,
                "final_thickness_m" : self.final_thickness
            }<|MERGE_RESOLUTION|>--- conflicted
+++ resolved
@@ -5,7 +5,6 @@
 import time
 import json
 import os
-
 
 class CalendaringMachine(BaseMachine):
     """
@@ -106,18 +105,8 @@
         Run the calendaring simulation.
         """
         if self.is_on:
-            from server.main import thread_broadcast
-            thread_broadcast(f"Calendaring process started on {self.id}") # Broadcast start message
             self._simulate()
-<<<<<<< HEAD
-            thread_broadcast(f"Calendaring process {self.id} in progress...") # Broadcast continuation message
-            final_result = self._format_result(is_final=True)
-            filename = f"final_results_{self.id}.json"
-            self._write_json(final_result, filename)
-=======
->>>>>>> 28566037
             print(f"Calendaring process completed on {self.id}\n")
-            thread_broadcast(f"Calendaring process completed on {self.id}") # Broadcast completion message
     
     def update_from_drying(self, dry_thickness_drying):
         with self.lock:
