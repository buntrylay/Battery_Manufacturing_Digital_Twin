from abc import ABC, abstractmethod
from dataclasses import asdict
from datetime import datetime
<<<<<<< HEAD
from functools import partialmethod
import os
import json
=======
import time
>>>>>>> 96059393
from simulation.process_parameters import BaseMachineParameters
from simulation.battery_model.BaseModel import BaseModel
from simulation.helper.LocalDataSaver import LocalDataSaver
from simulation.helper.IoTHubSender import IoTHubSender


class BaseMachine(ABC):
    """
    Abstract base class representing a generic machine in the battery manufacturing process.

    Attributes:
        id (str): Unique identifier for the machine
        is_on (bool): Current operational status of the machine
        calculator (SlurryPropertyCalculator): Calculator for slurry properties
    """

    def __init__(
        self,
        process_name,
        battery_model: BaseModel = None,
        machine_parameters: BaseMachineParameters = None,
        connection_string=None,
        **kwargs,
    ):
        """
        Initialise a new Machine instance.

        Args:
            process_name (str): The name of the process
            battery_model (BaseModel): The battery model to be used
            machine_parameters (dataclass): The machine parameters to be used
            connection_string (str): The connection string for the IoT Hub
            **kwargs: Additional keyword arguments (probably for properties that are not in the machine parameters and specific to the machine)
        """
        self.process_name = process_name
        self.battery_model = battery_model
        self.machine_parameters = machine_parameters
        self.state = False
        self.start_datetime = None
        self.total_time = 0
<<<<<<< HEAD
        self.calculator = None
        # self.kwargs = kwargs
        # Helpers
        self.local_saver = LocalDataSaver(process_name)
        self.iot_sender = IoTHubSender(connection_string)
    
    def add_model(self, model: BaseModel):
        """Add a model to the machine."""
        self.battery_model = model
=======
        # Helpers
        self.local_saver = LocalDataSaver(process_name)
        self.iot_sender = IoTHubSender(connection_string)

    @abstractmethod
    def receive_model_from_previous_process(self, previous_model: BaseModel):
        pass
>>>>>>> 96059393

    def empty_battery_model(self):
        """Empty the model."""
        self.battery_model = None

    def update_machine_parameters(self, machine_parameters: BaseMachineParameters):
        """Update the machine parameters."""
        self.machine_parameters = machine_parameters

    # delegate to a different class
    def send_json_to_iothub(self, data):
        """
        Send a JSON-serializable dictionary to Azure IoT Hub via MQTT.

        Args:
            data (dict): The data to send.
        """
        sent = self.iot_sender.send_json(data)
        if sent:
            print(f"Sent data to IoT Hub for machine {self.process_name}")
        else:
            print("IoT Hub client not initialised or send failed.")

    # delegate to a different class
    def save_data_to_local_folder(self):
        """
        Save data to a local folder.
        """
        try:
            current_properties = self.get_current_state()
            print(current_properties)
<<<<<<< HEAD
            path = self.local_saver.save_current_state(current_properties, self.total_time)
=======
            path = self.local_saver.save_current_state(
                current_properties, self.total_time
            )
>>>>>>> 96059393
            print(f"Data saved to {path}")
        except Exception as e:
            print(f"Failed to save data to local folder: {e}")

    # delegate to a different class
    def save_all_results(self, results):
        """
        Save all results to a local folder.
        """
        try:
            path = self.local_saver.save_all_results(results)
            print(f"Summary of all results saved to {path}")
        except Exception as e:
            print(f"Failed to save summary of all results: {e}")

    def turn_on(self):
        """Turn on the machine."""
        self.state = True
        self.start_datetime = datetime.now()

    def turn_off(self):
        """Turn off the machine."""
        self.state = False
        self.total_time = 0

    def pre_run_check(self):
        """Pre-run check for the machine."""
        if self.battery_model is None:
            raise ValueError("Battery model is not set")
        if self.machine_parameters is None:
            raise ValueError("Machine parameters are not set")
        return True

    def get_current_state(self, process_specifics=None):
        """Get the current properties of the machine."""
        if self.state:
            return {
                "timestamp": datetime.now().isoformat(),
                "state": "On",
                "duration": round(self.total_time, 2),
                "process": self.process_name,
                "temperature_C": (
                    round(self.battery_model.temperature, 2)
                    if hasattr(self.battery_model, "temperature")
                    else None
                ),
                "battery_model": self.battery_model.get_properties(),
                "machine_parameters": asdict(self.machine_parameters),
                "process_specifics": process_specifics,
            }
        else:
            return {
                "timestamp": datetime.now().isoformat(),
                "process": self.process_name,
                "state": "Off",
                "machine_parameters": asdict(self.machine_parameters),
                "process_specifics": process_specifics,
            }

    def append_process_specifics(self, process_specifics):
        """Append the process state to the current properties."""
        return {
            "process_specifics": process_specifics,
        }

<<<<<<< HEAD
    def append_process_specifics(self, process_specifics):
        """Append the process state to the current properties."""
        return {
            "process_specifics": process_specifics,
        }
=======
    @abstractmethod
    def run(self):
        """Abstract method that must be implemented by concrete machine classes."""
        pass

    # TODO: This is a future feature to run the simulation in a standardised way
    def run_simulation(self, total_steps=100, pause_between_steps=0.1, verbose=True):
        """Run the simulation."""
        self.turn_on()
        if verbose:
            print(f"Machine {self.process_name} is running for {total_steps} steps")
        for t in range(1, total_steps):
            self.total_time = t
            self.battery_model.update_properties(self.machine_parameters)
            if verbose:
                print(self.get_current_state())
            time.sleep(pause_between_steps)
        self.turn_off()

    def clean_up(self):
        """Clean up the machine."""
        self.turn_off()
        self.battery_model = None
        self.state = False
        self.total_time = 0
        self.start_datetime = None
>>>>>>> 96059393

    # idea to standardise the step logic with decorator @abstractmethod
    #  @abstractmethod
    # def step_logic(self):
    #     """
    #     Abstract method that must be implemented by concrete machine classes.
    #     This method is called at each step of the simulation.
    #     """
    #     pass

    @abstractmethod
    def validate_parameters(self, parameters: dict):
        """Validate the parameters."""
        pass<|MERGE_RESOLUTION|>--- conflicted
+++ resolved
@@ -1,13 +1,7 @@
 from abc import ABC, abstractmethod
 from dataclasses import asdict
 from datetime import datetime
-<<<<<<< HEAD
-from functools import partialmethod
-import os
-import json
-=======
 import time
->>>>>>> 96059393
 from simulation.process_parameters import BaseMachineParameters
 from simulation.battery_model.BaseModel import BaseModel
 from simulation.helper.LocalDataSaver import LocalDataSaver
@@ -48,17 +42,6 @@
         self.state = False
         self.start_datetime = None
         self.total_time = 0
-<<<<<<< HEAD
-        self.calculator = None
-        # self.kwargs = kwargs
-        # Helpers
-        self.local_saver = LocalDataSaver(process_name)
-        self.iot_sender = IoTHubSender(connection_string)
-    
-    def add_model(self, model: BaseModel):
-        """Add a model to the machine."""
-        self.battery_model = model
-=======
         # Helpers
         self.local_saver = LocalDataSaver(process_name)
         self.iot_sender = IoTHubSender(connection_string)
@@ -66,7 +49,6 @@
     @abstractmethod
     def receive_model_from_previous_process(self, previous_model: BaseModel):
         pass
->>>>>>> 96059393
 
     def empty_battery_model(self):
         """Empty the model."""
@@ -98,13 +80,9 @@
         try:
             current_properties = self.get_current_state()
             print(current_properties)
-<<<<<<< HEAD
-            path = self.local_saver.save_current_state(current_properties, self.total_time)
-=======
             path = self.local_saver.save_current_state(
                 current_properties, self.total_time
             )
->>>>>>> 96059393
             print(f"Data saved to {path}")
         except Exception as e:
             print(f"Failed to save data to local folder: {e}")
@@ -170,13 +148,6 @@
             "process_specifics": process_specifics,
         }
 
-<<<<<<< HEAD
-    def append_process_specifics(self, process_specifics):
-        """Append the process state to the current properties."""
-        return {
-            "process_specifics": process_specifics,
-        }
-=======
     @abstractmethod
     def run(self):
         """Abstract method that must be implemented by concrete machine classes."""
@@ -203,7 +174,6 @@
         self.state = False
         self.total_time = 0
         self.start_datetime = None
->>>>>>> 96059393
 
     # idea to standardise the step logic with decorator @abstractmethod
     #  @abstractmethod
