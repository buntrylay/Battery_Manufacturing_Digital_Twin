from abc import ABC, abstractmethod
from dataclasses import asdict
from datetime import datetime
import time
from backend.src.simulation.event_bus.events import EventBus, PlantSimulationEventType
from simulation.process_parameters import BaseMachineParameters
from simulation.battery_model.BaseModel import BaseModel
from simulation.helper.LocalDataSaver import LocalDataSaver
from simulation.helper.IoTHubSender import IoTHubSender
# from server.notification_queue import notify_machine_status

try:
    from server.notification_queue import notify_machine_status
except ImportError:
    def notify_machine_status(*args, **kwargs):
        return None

class BaseMachine(ABC):
    """
    Abstract base class representing a generic machine in the battery manufacturing process.
    """

    def __init__(
        self,
        process_name,
        battery_model: BaseModel = None,
        machine_parameters: BaseMachineParameters = None,
        event_bus: EventBus = None,
        connection_string=None,
        data_broadcast_fn=None,
        data_broadcast_interval_sec=5,
    ):
        self.process_name = process_name
        self.battery_model = battery_model
        self.machine_parameters = machine_parameters
        self.state = False
        self.current_process_start_time = None
        self.current_time_step = 0
        # Event bus related
        self.event_bus = event_bus
        # temporary fix
        self.batch_id = None

    @abstractmethod
    def receive_model_from_previous_process(self, previous_model: BaseModel):
        pass

    @abstractmethod
    def input_model(self, model: BaseModel):
        pass

    @abstractmethod
    def empty_model(self) -> BaseModel:
        returned_model = self.battery_model
        self.battery_model = None
        return returned_model

    def update_machine_parameters(self, machine_parameters: BaseMachineParameters):
        """Update the machine parameters."""
        self.machine_parameters = machine_parameters

<<<<<<< HEAD
    def _maybe_broadcast_data(self, payload):
        """
        If data broadcasting is configured, send JSON payload no more frequently than
        data_broadcast_interval_sec. Uses a monotonic clock to avoid wall-clock drift.
        """
        try:
            notify_machine_status(
                machine_id=self.process_name,
                line_type=self.process_name.split("_")[-1],
                process_name=self.process_name,
                status="data_generated",
                data=payload,
            )
            print("Generated data pushed to notification queue!")
        except Exception as e:
            # Never let broadcasting break simulation loop
            print(f"Failed to broadcast data via callback function: {e}")
=======
    # delegate to a different class
    def send_json_to_iothub(self, data):
        """
        Send a JSON-serializable dictionary to Azure IoT Hub via MQTT.

        Args:
            data (dict): The data to send.
        """
        sent = self.iot_sender.send_json(data)
        if sent:
            print(f"Sent data to IoT Hub for machine {self.process_name}")
        else:
            print("IoT Hub client not initialised or send failed.")

    # delegate to a different class
    def save_data_to_local_folder(self):
        """
        Save data to a local folder.
        """
        try:
            current_properties = self.get_current_state()
            print(current_properties)
            path = self.local_saver.save_current_state(
                current_properties, self.current_time_step
            )
            print(f"Data saved to {path}")
        except Exception as e:
            print(f"Failed to save data to local folder: {e}")

    # def _maybe_broadcast_data(self, payload):
    #     """
    #     If data broadcasting is configured, send JSON payload no more frequently than
    #     data_broadcast_interval_sec. Uses a monotonic clock to avoid wall-clock drift.
    #     """
    #     try:
    #         notify_machine_status(
    #             machine_id=self.process_name,
    #             line_type=self.process_name.split('_')[-1],
    #             process_name=self.process_name,
    #             status="data_generated",
    #             data=payload
    #         )
    #         print("Generated data pushed to notification queue!")
    #     except Exception as e:
    #         # Never let broadcasting break simulation loop
    #         print(f"Failed to broadcast data via callback function: {e}")
>>>>>>> bb8c1944

    def turn_on(self):
        """Turn on the machine."""
        self.state = True
        self.start_datetime = datetime.now()
        self.current_process_start_time = datetime.now()
<<<<<<< HEAD
        self.__emit_event(
            PlantSimulationEventType.MACHINE_TURNED_ON,
            data={
                "message": f"{self.process_name} was turned on at {self.current_process_start_time.isoformat()}"
            },
        )
=======
        # notify_machine_status(
        #     machine_id=self.process_name,
        #     line_type=self.process_name.split("_")[
        #         -1
        #     ],  # Get the last part after splitting
        #     process_name=self.process_name,
        #     status="running",
        #     data={"message": f"{self.process_name} was turned on"},
        # )
>>>>>>> bb8c1944

    def turn_off(self):
        """Turn off the machine."""
        self.state = False
        self.total_time = 0
        self.current_time_step = 0
<<<<<<< HEAD
        self.current_process_start_time = None
        self.__emit_event(
            PlantSimulationEventType.MACHINE_TURNED_OFF,
            data={
                "message": f"{self.process_name} was turned off at {datetime.now().isoformat()}"
            },
        )
=======
        # notify_machine_status(
        #     machine_id=self.process_name,
        #     line_type=self.process_name.split("_")[
        #         -1
        #     ],  # Get the last part after splitting
        #     process_name=self.process_name,
        #     status="idle",
        #     data={"message": f"{self.process_name} was turned off"},
        # )
>>>>>>> bb8c1944

    def pre_run_check(self):
        """Pre-run check for the machine."""
        if self.battery_model is None:
            raise ValueError("Battery model is not set")
        if self.machine_parameters is None:
            raise ValueError("Machine parameters are not set")
        if self.total_steps is None:
            self.calculate_total_steps()
        return True

    def calculate_total_steps(self):
        """Calculate the total number of steps for the machine."""
        pass

    def get_current_state(self, process_specifics=None):
        """Get the current properties of the machine."""
        if self.state:
            return {
                "timestamp": datetime.now().isoformat(),
                "state": "On",
                "duration": round(self.current_time_step, 2),
                "process": self.process_name,
                "battery_model": self.battery_model.get_properties(),
                "machine_parameters": asdict(self.machine_parameters),
                "process_specifics": process_specifics,
            }
        else:
            return {
                "timestamp": datetime.now().isoformat(),
                "process": self.process_name,
                "state": "Off",
                "machine_parameters": asdict(self.machine_parameters),
                "process_specifics": process_specifics,
            }

    def append_process_specifics(self, process_specifics):
        """Append the process state to the current properties."""
        return {
            "process_specifics": process_specifics,
        }

<<<<<<< HEAD
    @abstractmethod
    def run(self):
        """Abstract method that must be implemented by concrete machine classes."""
        pass
=======
# this serve as a reference to all machine run_simulation further implementation
    # @abstractmethod
    # def run(self):
    #     """Abstract method that must be implemented by concrete machine classes."""
    #     pass
>>>>>>> bb8c1944

    @abstractmethod
    def step_logic(self, t: int):
        """Abstract method that must be implemented by concrete machine classes."""
        pass

    @abstractmethod
    def validate_parameters(self, parameters: dict):
        """Validate the parameters."""
        pass

    # TODO: This is a future feature to run the simulation in a standardised way
    def run_simulation(self, total_steps=100, pause_between_steps=0.1, verbose=True):
        """Run the simulation.
        Args:
            total_steps (int): The total number of steps to run the simulation for
            pause_between_steps (float): The pause between steps in seconds
            verbose (bool): Whether to print to the console when running the simulation
        """
        # make sure the machine has a model to simulate and some parameters!
        if self.pre_run_check():
            # turn on the machine
            self.turn_on()
            if verbose:
                print(f"Machine {self.process_name} is running for {total_steps} steps")
            for t in range(0, self.total_steps):
                self.current_time_step = t  # current time step
                self.step_logic(t)
<<<<<<< HEAD
                self.battery_model.update_properties(self.machine_parameters)
                self.__emit_event(
                    PlantSimulationEventType.MACHINE_DATA_GENERATED,
                    data={
                        "message": f"Machine {self.process_name} is running for {t} steps",
                        "machine_state": self.get_current_state(),
                    },
                )
=======
                try:
                    self.battery_model.update_properties(self.machine_parameters, t)
                except TypeError:
                    self.battery_model.update_properties(self.machine_parameters)
                # notify the machine status
                # Send progress updates every 10 steps
>>>>>>> bb8c1944
                if verbose:
                    print("Current machine state: ", self.get_current_state())
                time.sleep(pause_between_steps)
            self.turn_off()

<<<<<<< HEAD
    def __emit_event(self, event_type: PlantSimulationEventType, data: dict = None):
        """Emit an event to the event bus."""
        if self.event_bus is not None:
            self.event_bus.emit_machine_event(
                machine_id=self.process_name,
                event_type=event_type,
                data=data,
            )
=======
    def clean_up(self):
        """Clean up the machine."""
        self.turn_off()
        self.battery_model = None
        self.state = False
        self.current_time_step = 0
        self.current_process_start_time = None

    # idea to standardise the step logic with decorator @abstractmethod
    @abstractmethod
    def step_logic(self, t: int):
        """
        Abstract method that must be implemented by concrete machine classes.
        This method is called at each step of the simulation.
        """
        pass

    # def add_notification(self):
    #     notify_machine_status()

    @abstractmethod
    def validate_parameters(self, parameters: dict):
        """Validate the parameters."""
        pass
>>>>>>> bb8c1944
<|MERGE_RESOLUTION|>--- conflicted
+++ resolved
@@ -59,7 +59,6 @@
         """Update the machine parameters."""
         self.machine_parameters = machine_parameters
 
-<<<<<<< HEAD
     def _maybe_broadcast_data(self, payload):
         """
         If data broadcasting is configured, send JSON payload no more frequently than
@@ -77,85 +76,24 @@
         except Exception as e:
             # Never let broadcasting break simulation loop
             print(f"Failed to broadcast data via callback function: {e}")
-=======
-    # delegate to a different class
-    def send_json_to_iothub(self, data):
-        """
-        Send a JSON-serializable dictionary to Azure IoT Hub via MQTT.
-
-        Args:
-            data (dict): The data to send.
-        """
-        sent = self.iot_sender.send_json(data)
-        if sent:
-            print(f"Sent data to IoT Hub for machine {self.process_name}")
-        else:
-            print("IoT Hub client not initialised or send failed.")
-
-    # delegate to a different class
-    def save_data_to_local_folder(self):
-        """
-        Save data to a local folder.
-        """
-        try:
-            current_properties = self.get_current_state()
-            print(current_properties)
-            path = self.local_saver.save_current_state(
-                current_properties, self.current_time_step
-            )
-            print(f"Data saved to {path}")
-        except Exception as e:
-            print(f"Failed to save data to local folder: {e}")
-
-    # def _maybe_broadcast_data(self, payload):
-    #     """
-    #     If data broadcasting is configured, send JSON payload no more frequently than
-    #     data_broadcast_interval_sec. Uses a monotonic clock to avoid wall-clock drift.
-    #     """
-    #     try:
-    #         notify_machine_status(
-    #             machine_id=self.process_name,
-    #             line_type=self.process_name.split('_')[-1],
-    #             process_name=self.process_name,
-    #             status="data_generated",
-    #             data=payload
-    #         )
-    #         print("Generated data pushed to notification queue!")
-    #     except Exception as e:
-    #         # Never let broadcasting break simulation loop
-    #         print(f"Failed to broadcast data via callback function: {e}")
->>>>>>> bb8c1944
 
     def turn_on(self):
         """Turn on the machine."""
         self.state = True
         self.start_datetime = datetime.now()
         self.current_process_start_time = datetime.now()
-<<<<<<< HEAD
         self.__emit_event(
             PlantSimulationEventType.MACHINE_TURNED_ON,
             data={
                 "message": f"{self.process_name} was turned on at {self.current_process_start_time.isoformat()}"
             },
         )
-=======
-        # notify_machine_status(
-        #     machine_id=self.process_name,
-        #     line_type=self.process_name.split("_")[
-        #         -1
-        #     ],  # Get the last part after splitting
-        #     process_name=self.process_name,
-        #     status="running",
-        #     data={"message": f"{self.process_name} was turned on"},
-        # )
->>>>>>> bb8c1944
 
     def turn_off(self):
         """Turn off the machine."""
         self.state = False
         self.total_time = 0
         self.current_time_step = 0
-<<<<<<< HEAD
         self.current_process_start_time = None
         self.__emit_event(
             PlantSimulationEventType.MACHINE_TURNED_OFF,
@@ -163,17 +101,6 @@
                 "message": f"{self.process_name} was turned off at {datetime.now().isoformat()}"
             },
         )
-=======
-        # notify_machine_status(
-        #     machine_id=self.process_name,
-        #     line_type=self.process_name.split("_")[
-        #         -1
-        #     ],  # Get the last part after splitting
-        #     process_name=self.process_name,
-        #     status="idle",
-        #     data={"message": f"{self.process_name} was turned off"},
-        # )
->>>>>>> bb8c1944
 
     def pre_run_check(self):
         """Pre-run check for the machine."""
@@ -216,18 +143,11 @@
             "process_specifics": process_specifics,
         }
 
-<<<<<<< HEAD
-    @abstractmethod
-    def run(self):
-        """Abstract method that must be implemented by concrete machine classes."""
-        pass
-=======
 # this serve as a reference to all machine run_simulation further implementation
     # @abstractmethod
     # def run(self):
     #     """Abstract method that must be implemented by concrete machine classes."""
     #     pass
->>>>>>> bb8c1944
 
     @abstractmethod
     def step_logic(self, t: int):
@@ -256,7 +176,6 @@
             for t in range(0, self.total_steps):
                 self.current_time_step = t  # current time step
                 self.step_logic(t)
-<<<<<<< HEAD
                 self.battery_model.update_properties(self.machine_parameters)
                 self.__emit_event(
                     PlantSimulationEventType.MACHINE_DATA_GENERATED,
@@ -265,20 +184,11 @@
                         "machine_state": self.get_current_state(),
                     },
                 )
-=======
-                try:
-                    self.battery_model.update_properties(self.machine_parameters, t)
-                except TypeError:
-                    self.battery_model.update_properties(self.machine_parameters)
-                # notify the machine status
-                # Send progress updates every 10 steps
->>>>>>> bb8c1944
                 if verbose:
                     print("Current machine state: ", self.get_current_state())
                 time.sleep(pause_between_steps)
             self.turn_off()
 
-<<<<<<< HEAD
     def __emit_event(self, event_type: PlantSimulationEventType, data: dict = None):
         """Emit an event to the event bus."""
         if self.event_bus is not None:
@@ -286,30 +196,4 @@
                 machine_id=self.process_name,
                 event_type=event_type,
                 data=data,
-            )
-=======
-    def clean_up(self):
-        """Clean up the machine."""
-        self.turn_off()
-        self.battery_model = None
-        self.state = False
-        self.current_time_step = 0
-        self.current_process_start_time = None
-
-    # idea to standardise the step logic with decorator @abstractmethod
-    @abstractmethod
-    def step_logic(self, t: int):
-        """
-        Abstract method that must be implemented by concrete machine classes.
-        This method is called at each step of the simulation.
-        """
-        pass
-
-    # def add_notification(self):
-    #     notify_machine_status()
-
-    @abstractmethod
-    def validate_parameters(self, parameters: dict):
-        """Validate the parameters."""
-        pass
->>>>>>> bb8c1944
+            )