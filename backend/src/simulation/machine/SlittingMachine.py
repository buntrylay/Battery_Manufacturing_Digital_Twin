--- conflicted
+++ resolved
@@ -1,24 +1,8 @@
 from simulation.machine.BaseMachine import BaseMachine
 from dataclasses import dataclass
 from simulation.process_parameters.Parameters import SlittingParameters
-<<<<<<< HEAD
-
-
-class SlittingMachine(BaseMachine):
-    def __init__(self, 
-        slitting_model, 
-        machine_parameters: SlittingParameters,
-        connection_string=None
-    ):
-        super().__init__("Slitting", 
-            slitting_model, 
-            machine_parameters, 
-            connection_string
-        )
-=======
 from simulation.battery_model import CalendaringModel  
 from simulation.battery_model.SlittingModel import SlittingModel
->>>>>>> a67441a4
 
 class SlittingMachine(BaseMachine):
     def __init__(
@@ -43,12 +27,7 @@
         for t in range(30):
             self.total_time = t
             self.battery_model.update_properties(self.machine_parameters)
-<<<<<<< HEAD
-            proc = self.battery_model.get_properties()                     
-            result = self.get_current_properties(process_specifics=proc)   
-=======
             result = self.get_current_state()   
->>>>>>> a67441a4
             all_results.append(result)
             self.save_data_to_local_folder()
         self.save_all_results(all_results)
