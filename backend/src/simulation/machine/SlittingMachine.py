import time
import os
import json
from datetime import datetime, timedelta
from simulation.machine.BaseMachine import BaseMachine
from simulation.sensor.SlittingPropertyCalculator import SlittingPropertyCalculator
import threading
class SlittingMachine(BaseMachine):
    def __init__(self, id, machine_parameters: dict):
        super().__init__(id)
        self.name = "SlittingMachine"
        self.start_datetime = datetime.now()
        self.total_time = 0
        self.lock = threading.Lock()
        # Create output directory
        self.output_dir = os.path.join(os.getcwd(), "slitting_output")
        os.makedirs(self.output_dir, exist_ok=True)
        print(f"Output directory created at: {self.output_dir}")

        # Inputs parameters
        self.delta_cal = None  # Will be filled by CalendaringMachine
        self.w_input = None 
        self.phi_final = None
        self.web_speed = None
        self.stiffness = None
        self.final_thickness_m = None
        self.S = machine_parameters["blade_sharpness"]
        self.v_slit = machine_parameters["slitting_speed"]
        self.w_target = machine_parameters["target_width"]
        self.tau_slit = machine_parameters["slitting_tension"]

        # Connect to calculator
        self.calculator = SlittingPropertyCalculator()

    # format the result
    def _format_result(self, is_final=False):
        """
        Format the current process data as a dictionary.
        """
        base = {
            "TimeStamp": (self.start_datetime + timedelta(seconds=self.total_time)).isoformat(),
            "Duration": round(self.total_time, 5),
            "Machine ID": self.id,
            "Process": "Slitting"
        }

        properties = {
            "input_thickness_mm": self.delta_cal,
            "target_width_mm": self.w_target,
            "final_width_mm": round(self.w_final, 3),
            "cut_accuracy_epsilon_mm": round(self.epsilon_width, 3),
            "burr_factor": round(self.burr_factor, 3),
            "defect_risk": self.defect
        }
        if is_final:
            base["Final Properties"] = properties
        else:
            base.update(properties)

        return base
    def _write_json(self, data, filename):
        try:
            timestamp = data["TimeStamp"].replace(":", "-").replace(".", "-")
            unique_filename = f"{self.output_dir}/{self.id}_{timestamp}_{filename}"
            with open(unique_filename, "w") as f:
                json.dump(data, f, indent=4)
            print(f"Results saved to {unique_filename}")
        except Exception as e:
            print(f"Error writing result to file: {e}")

    def _simulate(self, end_time=30, interval=1):
        last_saved_time = time.time()
        last_saved_result = None

        for t in range(0, end_time + 1, interval):
            self.total_time = t

            self.w_final = self.calculator.simulate_width_variation(self.w_target)
            self.epsilon_width = self.calculator.calculate_cut_accuracy(self.w_final, self.w_target)
            self.burr_factor = self.calculator.calculate_burr_factor(
                S= self.S,
                v_slit= self.v_slit,
                tau_slit= self.tau_slit,
            )
            self.defect = self.calculator.is_defective(
                epsilon_width=self.epsilon_width,
                burr_factor=self.burr_factor,
            )

            result = self._format_result()
            now = time.time()
            if now - last_saved_time >= 0.1 and result != last_saved_result:
                filename = f"result_at_{round(self.total_time)}s.json"
                self._write_json(result, filename)
                last_saved_result = result
                last_saved_time = now

            if self.defect:
                print(f"[WARNING] {self.id}: Defect at t={t}s | ε={self.epsilon_width:.3f} mm | B={self.burr_factor:.2f}")

            time.sleep(0.1)

    def run(self):
<<<<<<< HEAD
        if self.is_on:
            set_machine_status(self.id, 1)
            try:
                self._simulate()
                thread_broadcast(f"Slitting process {self.id} in progress...\n") # Broadcast continuation message 
                final_result = self._format_result(is_final=True)
                filename = f"final_results_{self.id}.json"
                self._write_json(final_result, filename)
                print(f"Slitting process completed on {self.id}\n")
                set_machine_status(self.id, 0)
            except Exception as e:
                print(f"Simulation error on {self.id}: {e}")
                set_machine_status(self.id, 2)
=======
        if self.state:
            self._simulate()
            from server.main import thread_broadcast
            thread_broadcast(f"Slitting process {self.id} in progress...\n") # Broadcast continuation message 
            final_result = self._format_result(is_final=True)
            filename = f"final_results_{self.id}.json"
            self._write_json(final_result, filename)
            print(f"Slitting process completed on {self.id}\n")
>>>>>>> 46b43634

    # it will accept inputs from both anode and cathode's calendaring machines.
    def update_from_calendaring(self, cal_data):
        with self.lock:
            self.delta_cal = cal_data.get("delta_cal_cal")
            self.phi_final = cal_data.get("porosity_cal")
            self.web_speed = cal_data.get("web_speed_cal")
            self.stiffness = cal_data.get("stiffness_cal")
            self.final_thickness_m =cal_data.get("final_thickness_m")
            self.w_input = self.delta_cal * (1 - self.phi_final)
        print(f"[{self.id}] Updated from calendaring: thickness={self.delta_cal}, porosity={self.phi_final}, web_speed={self.web_speed}")

# for electrode inspection
    def get_final_slitting(self):
        return {
            "epsilon_width": self.epsilon_width,
            "burr_factor": self.burr_factor,
            "delta_sl": self.delta_cal,
            "phi_final" : self.phi_final,
            "final_width": self.w_final,
            "final_thickness_m" : self.final_thickness_m
        }<|MERGE_RESOLUTION|>--- conflicted
+++ resolved
@@ -101,21 +101,6 @@
             time.sleep(0.1)
 
     def run(self):
-<<<<<<< HEAD
-        if self.is_on:
-            set_machine_status(self.id, 1)
-            try:
-                self._simulate()
-                thread_broadcast(f"Slitting process {self.id} in progress...\n") # Broadcast continuation message 
-                final_result = self._format_result(is_final=True)
-                filename = f"final_results_{self.id}.json"
-                self._write_json(final_result, filename)
-                print(f"Slitting process completed on {self.id}\n")
-                set_machine_status(self.id, 0)
-            except Exception as e:
-                print(f"Simulation error on {self.id}: {e}")
-                set_machine_status(self.id, 2)
-=======
         if self.state:
             self._simulate()
             from server.main import thread_broadcast
@@ -124,7 +109,6 @@
             filename = f"final_results_{self.id}.json"
             self._write_json(final_result, filename)
             print(f"Slitting process completed on {self.id}\n")
->>>>>>> 46b43634
 
     # it will accept inputs from both anode and cathode's calendaring machines.
     def update_from_calendaring(self, cal_data):
