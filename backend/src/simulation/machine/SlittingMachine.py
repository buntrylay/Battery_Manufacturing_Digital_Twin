from simulation.machine.BaseMachine import BaseMachine
from dataclasses import dataclass
from simulation.process_parameters.Parameters import SlittingParameters
<<<<<<< HEAD


class SlittingMachine(BaseMachine):
    def __init__(self, 
        slitting_model, 
        machine_parameters: SlittingParameters,
        connection_string=None
    ):
        super().__init__("Slitting", 
            slitting_model, 
            machine_parameters, 
            connection_string
        )
=======
from simulation.battery_model import CalendaringModel
from simulation.battery_model.SlittingModel import SlittingModel


class SlittingMachine(BaseMachine):
    def __init__(
        self,
        process_name: str,
        slitting_parameters: SlittingParameters,
        slitting_model: SlittingModel = None,
        connection_string=None,
    ):
        super().__init__(
            process_name, slitting_model, slitting_parameters, connection_string
        )

    def receive_model_from_previous_process(self, previous_model: CalendaringModel):
        self.battery_model = SlittingModel(previous_model)
>>>>>>> 96059393

    def run(self):
        self.turn_on()
        all_results = []

        for t in range(30):
            self.total_time = t
            self.battery_model.update_properties(self.machine_parameters)
<<<<<<< HEAD
            proc = self.battery_model.get_properties()                     
            result = self.get_current_properties(process_specifics=proc)   
            all_results.append(result)
            self.save_data_to_local_folder()
        self.save_all_results(all_results)
        self.turn_off()
=======
            result = self.get_current_state()
            all_results.append(result)
            self.save_data_to_local_folder()
        self.save_all_results(all_results)
        self.turn_off()

    def validate_parameters(self, parameters: dict):
        return SlittingParameters(**parameters).validate_parameters()
>>>>>>> 96059393
<|MERGE_RESOLUTION|>--- conflicted
+++ resolved
@@ -1,21 +1,6 @@
 from simulation.machine.BaseMachine import BaseMachine
 from dataclasses import dataclass
 from simulation.process_parameters.Parameters import SlittingParameters
-<<<<<<< HEAD
-
-
-class SlittingMachine(BaseMachine):
-    def __init__(self, 
-        slitting_model, 
-        machine_parameters: SlittingParameters,
-        connection_string=None
-    ):
-        super().__init__("Slitting", 
-            slitting_model, 
-            machine_parameters, 
-            connection_string
-        )
-=======
 from simulation.battery_model import CalendaringModel
 from simulation.battery_model.SlittingModel import SlittingModel
 
@@ -34,7 +19,6 @@
 
     def receive_model_from_previous_process(self, previous_model: CalendaringModel):
         self.battery_model = SlittingModel(previous_model)
->>>>>>> 96059393
 
     def run(self):
         self.turn_on()
@@ -43,14 +27,6 @@
         for t in range(30):
             self.total_time = t
             self.battery_model.update_properties(self.machine_parameters)
-<<<<<<< HEAD
-            proc = self.battery_model.get_properties()                     
-            result = self.get_current_properties(process_specifics=proc)   
-            all_results.append(result)
-            self.save_data_to_local_folder()
-        self.save_all_results(all_results)
-        self.turn_off()
-=======
             result = self.get_current_state()
             all_results.append(result)
             self.save_data_to_local_folder()
@@ -58,5 +34,4 @@
         self.turn_off()
 
     def validate_parameters(self, parameters: dict):
-        return SlittingParameters(**parameters).validate_parameters()
->>>>>>> 96059393
+        return SlittingParameters(**parameters).validate_parameters()