import time
import os
import json
from datetime import datetime, timedelta
from simulation.machine.BaseMachine import BaseMachine
from simulation.sensor.SlittingPropertyCalculator import SlittingPropertyCalculator
import threading


class SlittingMachine(BaseMachine):
    def __init__(self, id, machine_parameters: dict):
        super().__init__(id)
        self.name = "SlittingMachine"
        self.start_datetime = datetime.now()
        self.total_time = 0
        self.lock = threading.Lock()
        # Create output directory
        self.output_dir = os.path.join(os.getcwd(), "slitting_output")
        os.makedirs(self.output_dir, exist_ok=True)
        print(f"Output directory created at: {self.output_dir}")

        # Inputs parameters
        self.delta_cal = None  # Will be filled by CalendaringMachine
        self.w_input = None 
        self.phi_final = None
        self.web_speed = None
        self.stiffness = None
        self.final_thickness_m = None
        self.S = machine_parameters["blade_sharpness"]
        self.v_slit = machine_parameters["slitting_speed"]
        self.w_target = machine_parameters["target_width"]
        self.tau_slit = machine_parameters["slitting_tension"]

        # Connect to calculator
        self.calculator = SlittingPropertyCalculator()

    # format the result
    def _format_result(self, is_final=False):
        """
        Format the current process data as a dictionary.
        """
        base = {
            "TimeStamp": (self.start_datetime + timedelta(seconds=self.total_time)).isoformat(),
            "Duration": round(self.total_time, 5),
            "Machine ID": self.id,
            "Process": "Slitting"
        }

        properties = {
            "input_thickness_mm": self.delta_cal,
            "target_width_mm": self.w_target,
            "final_width_mm": round(self.w_final, 3),
            "cut_accuracy_epsilon_mm": round(self.epsilon_width, 3),
            "burr_factor": round(self.burr_factor, 3),
            "defect_risk": self.defect
        }
        if is_final:
            base["Final Properties"] = properties
        else:
            base.update(properties)

        return base
    def _write_json(self, data, filename):
        try:
            timestamp = data["TimeStamp"].replace(":", "-").replace(".", "-")
            unique_filename = f"{self.output_dir}/{self.id}_{timestamp}_{filename}"
            with open(unique_filename, "w") as f:
                json.dump(data, f, indent=4)
            print(f"Results saved to {unique_filename}")
        except Exception as e:
            print(f"Error writing result to file: {e}")

    def _simulate(self, end_time=30, interval=1):
        last_saved_time = time.time()
        last_saved_result = None

        for t in range(0, end_time + 1, interval):
            self.total_time = t

            self.w_final = self.calculator.simulate_width_variation(self.w_target)
            self.epsilon_width = self.calculator.calculate_cut_accuracy(self.w_final, self.w_target)
            self.burr_factor = self.calculator.calculate_burr_factor(
                S= self.S,
                v_slit= self.v_slit,
                tau_slit= self.tau_slit,
            )
            self.defect = self.calculator.is_defective(
                epsilon_width=self.epsilon_width,
                burr_factor=self.burr_factor,
            )

            result = self._format_result()
            now = time.time()
            if now - last_saved_time >= 0.1 and result != last_saved_result:
                filename = f"result_at_{round(self.total_time)}s.json"
                self._write_json(result, filename)
                last_saved_result = result
                last_saved_time = now

            if self.defect:
                print(f"[WARNING] {self.id}: Defect at t={t}s | ε={self.epsilon_width:.3f} mm | B={self.burr_factor:.2f}")

            time.sleep(0.1)

    def run(self):
        if self.is_on:
            from server.main import thread_broadcast 
            thread_broadcast(f"Slitting process started on {self.id}\n") # Broadcast start message
            self._simulate()
<<<<<<< HEAD
            thread_broadcast(f"Slitting process {self.id} in progress...\n") # Broadcast continuation message 
            final_result = self._format_result(is_final=True)
            filename = f"final_results_{self.id}.json"
            self._write_json(final_result, filename)
=======
>>>>>>> ed8eac18
            print(f"Slitting process completed on {self.id}\n")
            thread_broadcast(f"Slitting process completed on {self.id}\n")  # Broadcast completion message

    def update_from_calendaring(self, cal_data):
        with self.lock:
            self.delta_cal = cal_data.get("delta_cal_cal")
            self.phi_final = cal_data.get("porosity_cal")
            self.web_speed = cal_data.get("web_speed_cal")
            self.stiffness = cal_data.get("stiffness_cal")
            self.final_thickness_m =cal_data.get("final_thickness_m")
            self.w_input = self.delta_cal * (1 - self.phi_final)
        print(f"[{self.id}] Updated from calendaring: thickness={self.delta_cal}, porosity={self.phi_final}, web_speed={self.web_speed}")

# for electrode inspection
    def get_final_slitting(self):
        return {
            "epsilon_width": self.epsilon_width,
            "burr_factor": self.burr_factor,
            "delta_sl": self.delta_cal,
            "phi_final" : self.phi_final,
            "final_width": self.w_final,
            "final_thickness_m" : self.final_thickness_m
        }<|MERGE_RESOLUTION|>--- conflicted
+++ resolved
@@ -107,13 +107,10 @@
             from server.main import thread_broadcast 
             thread_broadcast(f"Slitting process started on {self.id}\n") # Broadcast start message
             self._simulate()
-<<<<<<< HEAD
             thread_broadcast(f"Slitting process {self.id} in progress...\n") # Broadcast continuation message 
             final_result = self._format_result(is_final=True)
             filename = f"final_results_{self.id}.json"
             self._write_json(final_result, filename)
-=======
->>>>>>> ed8eac18
             print(f"Slitting process completed on {self.id}\n")
             thread_broadcast(f"Slitting process completed on {self.id}\n")  # Broadcast completion message
 
