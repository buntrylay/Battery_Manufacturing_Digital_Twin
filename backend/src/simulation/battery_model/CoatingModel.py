--- conflicted
+++ resolved
@@ -7,72 +7,6 @@
 
 class CoatingModel(BaseModel):
     def __init__(self, mixing_model: MixingModel):
-<<<<<<< HEAD
-        # Passed from mixing model
-        total_solids = mixing_model.AM + mixing_model.CA + mixing_model.PVDF
-        total_volume = total_solids + mixing_model.solvent
-        self.electrode_type = mixing_model.electrode_type
-        self.solid_content = total_solids / total_volume if total_volume > 0 else 0
-
-        # Base viscosity from mixing
-        self.base_viscosity = mixing_model.viscosity
-
-        # Calculated properties
-        self.temperature = 25  # default starting temperature
-        self.viscosity = self.base_viscosity
-        self.wet_thickness = 0
-        self.dry_thickness = 0
-        self.defect_risk = False
-        self.shear_rate = 0
-        self.uniformity = 1.0  # 1 = perfect uniformity
-
-    def update_temperature(self):
-        """
-        Update the temperature to simulate fluctuation (random between 24 and 26°C)
-        """
-        self.temperature = random.uniform(23, 27)
-
-    def calculate_viscosity_temp_adjusted(self):
-        """
-        Adjust viscosity based on coating temperature using an exponential relation.
-        """
-        k_vis = 0.1  # temperature sensitivity coefficient
-        self.viscosity = self.base_viscosity * np.exp(-k_vis * (25 - self.temperature))
-
-    def calculate_wet_thickness(self, flow_rate, coating_speed, coating_width):
-        return flow_rate / (coating_speed * coating_width) * (25 / self.temperature)
- 
-    def calculate_dry_thickness(self, wet_thickness, solid_content):
-        # Optional: include slight evaporation effect
-        evap_factor = 1 + 0.01 * (self.temperature - 25)
-        return wet_thickness * solid_content / evap_factor
-
-    def calculate_shear_rate(self, coating_speed, gap_height):
-        self.shear_rate = coating_speed / gap_height
-        return self.shear_rate
-
-    def calculate_uniformity(self):
-        # simple proxy: higher viscosity improves uniformity to a point
-        # normalized between 0.5 and 1.0 for simulation
-        self.uniformity = min(max(self.viscosity / 50, 0.5), 1.0)
-        return self.uniformity
-
-    def calculate_defect_risk(self, coating_speed, gap_height):
-        K = 100
-        risk = (coating_speed / gap_height) / (K * self.viscosity)
-
-        if self.temperature < 23.5:
-            risk *= 1.2
-        elif self.temperature > 26.5:
-            risk *= 1.3
-
-        risk /= self.uniformity
-
-        return bool(risk > 1)  # ensure plain Python bool
-
-
-    def update_properties(self, flow_rate, coating_speed, coating_width, gap_height):
-=======
         # passed from mixing model
         total_solids = (
             mixing_model.AM + mixing_model.CA + mixing_model.PVDF
@@ -143,19 +77,9 @@
         return (coating_speed / gap_height) > (K * viscosity)
 
     def update_properties(self, coating_parameters: CoatingParameters):
->>>>>>> c61f7a5a
         """
         Update all computed properties dynamically.
         """
-<<<<<<< HEAD
-        self.update_temperature()
-        self.calculate_viscosity_temp_adjusted()
-        self.wet_thickness = self.calculate_wet_thickness(flow_rate, coating_speed, coating_width)
-        self.dry_thickness = self.calculate_dry_thickness(self.wet_thickness, self.solid_content)
-        self.calculate_shear_rate(coating_speed, gap_height)
-        self.calculate_uniformity()
-        self.defect_risk = bool(self.calculate_defect_risk(coating_speed, gap_height))
-=======
         self.wet_thickness = self.calculate_wet_thickness(
             coating_parameters.flow_rate,
             coating_parameters.coating_speed,
@@ -171,7 +95,6 @@
             coating_parameters.gap_height,
             self.viscosity,
         )
->>>>>>> c61f7a5a
 
     def get_properties(self):
         return {
