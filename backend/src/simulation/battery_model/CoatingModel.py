from simulation.process_parameters.Parameters import CoatingParameters
from simulation.battery_model.MixingModel import MixingModel
from simulation.battery_model.BaseModel import BaseModel
import numpy as np
import random


class CoatingModel(BaseModel):
    def __init__(self, mixing_model: MixingModel):
        # passed from mixing model
        total_solids = (
            mixing_model.AM + mixing_model.CA + mixing_model.PVDF
        )  # total solids volume, taken from mixing model's AM, CA, PVDF
        total_volume = (
            total_solids + mixing_model.solvent
        )  # total volume, taken from mixing model's AM, CA, PVDF, solvent
        self.electrode_type = mixing_model.electrode_type
        self.solid_content = total_solids / total_volume if total_volume > 0 else 0
        self.viscosity = mixing_model.viscosity  # taken from mixing model's viscosity
        # calculated properties
        self.wet_thickness = 0  # wet thickness (m)
        self.dry_thickness = 0  # dry thickness (m)
        self.defect_risk = False  # defect risk (bool)

<<<<<<< HEAD
    def calculate_wet_thickness(self, flow_rate, coating_speed, coating_width):
        """
        Calculate the wet coating thickness based on mass balance.

        This calculation assumes a uniform flow distribution across the coating width.
        The wet thickness is determined by the ratio of flow rate to the product of
        coating speed and width.

        Args:
            flow_rate (float): Volumetric flow rate in m³/s
            coating_speed (float): Speed of the coating process in m/s
            coating_width (float): Width of the coating in m

=======
        self.temperature = 25  # temperature (°C)
        self.shear_rate = 0  # shear rate (1/s)
        self.uniformity = 0  # coating uniformity (std, m)

    def calculate_wet_thickness(self, flow_rate, coating_speed, coating_width):
        """
        Calculate the wet coating thickness based on mass balance.

        This calculation assumes a uniform flow distribution across the coating width.
        The wet thickness is determined by the ratio of flow rate to the product of
        coating speed and width.

        Args:
            flow_rate (float): Volumetric flow rate in m³/s
            coating_speed (float): Speed of the coating process in m/s
            coating_width (float): Width of the coating in m

>>>>>>> a67441a4
        Returns:
            float: Wet coating thickness in m
        """
        return flow_rate / (coating_speed * coating_width)

    def calculate_dry_thickness(self, wet_thickness, solid_content):
        """
        Calculate the drying rate based on wet thickness and solid content.

        The drying rate is proportional to the wet thickness and solid content,
        as these parameters affect the mass transfer during drying.

        Args:
            wet_thickness (float): Initial wet coating thickness in m
            solid_content (float): Fraction of solids in the coating (0-1)

        Returns:
            float: Drying rate in m/s
        """
        return wet_thickness * solid_content

    def calculate_defect_risk(self, coating_speed, gap_height, viscosity):
        """
        Assess the risk of coating defects based on process parameters.

        This method implements a simplified model to predict potential coating defects
        based on the relationship between shear rate and viscosity. Higher values of
        the ratio indicate increased risk of defects.

        Args:
            coating_speed (float): Speed of the coating process in m/s
            gap_height (float): Height of the coating gap in m
            K (float): Defect risk constant (10-100), higher values indicate more conservative risk assessment
            viscosity (float): Coating material viscosity in Pa·s

        Returns:
            bool: True if defect risk is high, False otherwise
        """
        K = 100  # Defect risk constant (10-100)
        return (coating_speed / gap_height) > (K * viscosity)

    def update_properties(self, coating_parameters: CoatingParameters):
        """
        Update all computed properties dynamically.
        """
        self.wet_thickness = self.calculate_wet_thickness(
            coating_parameters.flow_rate,
            coating_parameters.coating_speed,
            coating_parameters.coating_width,
        )

        self.dry_thickness = self.calculate_dry_thickness(
            self.wet_thickness, self.solid_content
        )
        
        self.defect_risk = self.calculate_defect_risk(
            coating_parameters.coating_speed,
            coating_parameters.gap_height,
            self.viscosity,
        )

    def get_properties(self):
        return {
            "temperature": round(self.temperature, 2),
            "solid_content": self.solid_content,
            "viscosity": round(self.viscosity, 4),
            "wet_thickness": round(self.wet_thickness, 4),
            "dry_thickness": round(self.dry_thickness, 4),
            "shear_rate": round(self.shear_rate, 4),
            "uniformity": round(self.uniformity, 4),
            "defect_risk": self.defect_risk,
        }<|MERGE_RESOLUTION|>--- conflicted
+++ resolved
@@ -22,21 +22,6 @@
         self.dry_thickness = 0  # dry thickness (m)
         self.defect_risk = False  # defect risk (bool)
 
-<<<<<<< HEAD
-    def calculate_wet_thickness(self, flow_rate, coating_speed, coating_width):
-        """
-        Calculate the wet coating thickness based on mass balance.
-
-        This calculation assumes a uniform flow distribution across the coating width.
-        The wet thickness is determined by the ratio of flow rate to the product of
-        coating speed and width.
-
-        Args:
-            flow_rate (float): Volumetric flow rate in m³/s
-            coating_speed (float): Speed of the coating process in m/s
-            coating_width (float): Width of the coating in m
-
-=======
         self.temperature = 25  # temperature (°C)
         self.shear_rate = 0  # shear rate (1/s)
         self.uniformity = 0  # coating uniformity (std, m)
@@ -54,7 +39,6 @@
             coating_speed (float): Speed of the coating process in m/s
             coating_width (float): Width of the coating in m
 
->>>>>>> a67441a4
         Returns:
             float: Wet coating thickness in m
         """
