--- conflicted
+++ resolved
@@ -13,10 +13,6 @@
         self.M_solvent = 0
         self.defect_risk = False
 
-<<<<<<< HEAD
-    def area(coating_width):
-        return coating_width * 1  # length = 1m
-=======
         # constants
         self.coating_width = 0.5
         self.density = 1500
@@ -26,15 +22,10 @@
 
     def area(self, params):
         return self.coating_width * 1  # length = 1m
->>>>>>> 0667b5a3
 
     def evaporation_rate(self, V_air, coating_width, h_air, H_air):
         k0 = 0.001
-<<<<<<< HEAD
         mass_transfer_coeff = k0 * (V_air / (coating_width * h_air))
-=======
-        mass_transfer_coeff = k0 * (params.V_air / (self.coating_width * params.H_air))
->>>>>>> 0667b5a3
         C_surface = 1.0
         C_air = H_air / 100
         return mass_transfer_coeff * self.area(coating_width) * (C_surface - C_air)
@@ -42,26 +33,16 @@
     def calculate_dry_thickness(self, wet_thickness, solid_content):
         return wet_thickness * solid_content
 
-<<<<<<< HEAD
     def calculate_solvent_mass(self, wet_thickness, solid_content, density):
         return wet_thickness * (1 - solid_content) * density
 
     def time_steps(self, drying_length, web_speed, delta_t):
         residence_time = drying_length / web_speed
         return int(residence_time / delta_t)
-=======
-    def calculate_initial_solvent_mass(self, params):
-        return self.wet_thickness * (1 - self.solid_content) * self.density
-
-    def time_steps(self, params):
-        residence_time = params.drying_length / params.web_speed
-        return int(residence_time / self.delta_t)
->>>>>>> 0667b5a3
 
     def update_properties(self, params):
         evap_rate = self.evaporation_rate(params.V_air, params.coating_width, params.h_air, params.H_air)
         if self.M_solvent == 0:  # init
-<<<<<<< HEAD
             self.M_solvent = self.calculate_solvent_mass(
                 self.wet_thickness, self.solid_content, params.density
             )
@@ -72,27 +53,9 @@
 
     def get_properties(self):
         return {
-            "wet_thickness": self.wet_thickness,
-            "dry_thickness": self.dry_thickness,
-            "M_solvent": self.M_solvent,
-            "defect_risk": self.defect_risk,
-            "solid_content": self.solid_content,
-        }
-=======
-            self.M_solvent = self.calculate_initial_solvent_mass(params)
-
-        self.M_solvent -= (evap_rate / self.area(params)) * self.delta_t
-        self.M_solvent = max(self.M_solvent, 0)
-
-        self.dry_thickness = self.calculate_dry_thickness()
-        self.defect_risk = abs(evap_rate / self.area(params)) > self.max_safe_evap_rate
-
-    def get_properties(self):
-        return {
             "wet_thickness": float(self.wet_thickness),
             "dry_thickness": float(self.dry_thickness),
             "M_solvent": float(self.M_solvent),
             "defect_risk": bool(self.defect_risk),
             "solid_content": float(self.solid_content),
-        }
->>>>>>> 0667b5a3
+        }