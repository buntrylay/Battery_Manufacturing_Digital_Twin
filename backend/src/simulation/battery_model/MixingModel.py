--- conflicted
+++ resolved
@@ -1,8 +1,4 @@
-<<<<<<< HEAD
-from simulation.process_parameters.MixingParameters import MixingParameters
-=======
 from simulation.process_parameters.Parameters import MixingParameters
->>>>>>> 9b209df2
 from simulation.battery_model.BaseModel import BaseModel
 import random
 import numpy as np
@@ -123,14 +119,9 @@
             + WEIGHTS["s"] * solvent_volume * RHO["solvent"]
         )
 
-<<<<<<< HEAD
-    def update_properties(self, machine_parameters: MixingParameters):
-        """Update all computed properties"""
-=======
     def update_properties(self):
         """Update all computed properties and fluctuate temperature"""
         self.update_temperature()  
->>>>>>> 9b209df2
         self.density = self.calculate_density(
             self.AM, self.CA, self.PVDF, self.solvent, self.electrode_type
         )
@@ -151,16 +142,6 @@
 
     def get_properties(self):
         return {
-<<<<<<< HEAD
-            "AM_volume": round(self.AM, 4),
-            "CA_volume": round(self.CA, 4),
-            "PVDF_volume": round(self.PVDF, 4),
-            f"{self.solvent_type}_volume": round(self.solvent, 4),
-            "viscosity": round(self.viscosity, 4),
-            "density": round(self.density, 4),
-            "yield_stress": round(self.yield_stress, 4),
-            "total_volume": round(sum([self.AM, self.CA, self.PVDF, self.solvent]), 4),
-=======
             "AM_volume": self.AM,
             "CA_volume": self.CA,
             "PVDF_volume": self.PVDF,
@@ -169,5 +150,4 @@
             "density": round(self.density, 4) * (1 + self.alpha * (self.temperature - 25)),
             "yield_stress": round(self.yield_stress* np.exp (-self.k_yield * (25 - self.temperature)), 4),
             "total_volume": sum([self.AM, self.CA, self.PVDF, self.solvent]) * (1 + self.alpha * (self.temperature - 25))
->>>>>>> 9b209df2
         }