from simulation.battery_model.BaseModel import BaseModel
import random
import numpy as np


class MixingModel(BaseModel):
    def update_temperature(self):
        """
        Update the temperature to simulate fluctuation (random between 24 and 26°C)
        """
        self.temperature = random.uniform(24, 26)
    """
    A class representing a battery slurry mixture containing active material (AM),
    conductive additive (CA), PVDF binder, and solvent (H2O or NMP).

    Attributes:
        total_volume (float): The target total volume of the slurry
        AM (float): Amount of active material in the slurry
        CA (float): Amount of conductive additive in the slurry
        PVDF (float): Amount of PVDF binder in the slurry
        H2O (float): Amount of solvent for anode slurry
        NMP (float): Amount of solvent for cathode slurry
    """

    def __init__(self, electrode_type):
        """
        Initialise a new MixingModel instance.

        Args:
            electrode_type (str): The type of electrode ("Anode" or "Cathode")
        """
        self.AM = 0  # Active Material volume
        self.CA = 0  # Conductive Additive volume
        self.PVDF = 0  # PVDF Binder volume
        self.solvent = 0  # Solvent volume
        self.k_vis = random.uniform(0.1, 0.3)  # Viscosity temperature coefficient
        self.k_yield = random.uniform(0.05, 0.15)  # Yield stress temperature coefficient
        self.electrode_type = electrode_type
        if electrode_type == "Anode":
            self.solvent_type = "H2O"
        elif self.electrode_type == "Cathode":
            self.solvent_type = "NMP"
        # Computed properties (Outputs)
<<<<<<< HEAD
        self.viscosity = 0 # mixing model's viscosity (Pa.s)
        self.density = 0 # mixing model's density (kg/m^3)
        self.yield_stress = 0 # mixing model's yield stress (Pa)
        # Temperature fluctuation between 24 and 26°C
        self.temperature = random.uniform(24, 26)
=======
        self.viscosity = 0  # mixing model's viscosity (Pa.s)
        self.density = 0  # mixing model's density (kg/m^3)
        self.yield_stress = 0  # mixing model's yield stress (Pa)
>>>>>>> 081b0579

    def add(self, component, amount):
        """
        Add a specified amount of a component to the slurry.

        Args:
            component (str): The component to add ('AM', 'CA', 'PVDF', or 'H2O' or 'NMP')
            amount (float): The amount of the component to add
        """
        setattr(self, component, getattr(self, component) + amount)

    def calculate_density(
        self, AM_volume, CA_volume, PVDF_volume, solvent_volume, electrode_type
    ):
        """Calculate density using component volumes and densities"""

        if electrode_type == "Anode":
            RHO = {"AM": 2.26, "CA": 1.8, "PVDF": 1.17, "solvent": 1.0}
        elif electrode_type == "Cathode":
            RHO = {"AM": 2.11, "CA": 1.8, "PVDF": 1.78, "solvent": 1.03}

        total_mass = sum(
            [
                AM_volume * RHO["AM"],
                CA_volume * RHO["CA"],
                PVDF_volume * RHO["PVDF"],
                solvent_volume * RHO["solvent"],
            ]
        )

        volume = AM_volume + CA_volume + PVDF_volume + solvent_volume
        return total_mass / volume if volume > 0 else 0

    def calculate_viscosity(
        self,
        AM_volume,
        CA_volume,
        PVDF_volume,
        solvent_volume,
        max_solid_fraction=0.63,
        intrinsic_viscosity=3,
    ):
        """Calculate viscosity using Krieger-Dougherty model"""
        total_volume = AM_volume + CA_volume + PVDF_volume + solvent_volume
        solid_volume = AM_volume + CA_volume + PVDF_volume
        phi = solid_volume / total_volume if total_volume > 0 else 0

        if phi >= max_solid_fraction:
            phi = max_solid_fraction - 0.001

        return (1 - (phi / max_solid_fraction)) ** (
            -intrinsic_viscosity * max_solid_fraction
        ) * 0.017

    def calculate_yield_stress(
        self, AM_volume, CA_volume, PVDF_volume, solvent_volume, electrode_type
    ):
        """Calculate yield stress using weighted component masses"""
        if electrode_type == "Anode":
            RHO = {"AM": 2.26, "CA": 1.8, "PVDF": 1.17, "solvent": 1.0}
            WEIGHTS = {"a": 0.85, "b": 2.2, "c": 0.3, "s": -0.4}
        elif electrode_type == "Cathode":
            RHO = {"AM": 2.11, "CA": 1.8, "PVDF": 1.78, "solvent": 1.03}
            WEIGHTS = {"a": 0.9, "b": 2.5, "s": -0.5}

        return (
            WEIGHTS["a"] * AM_volume * RHO["AM"]
            + WEIGHTS["b"] * PVDF_volume * RHO["PVDF"]
            + WEIGHTS["c"] * CA_volume * RHO["CA"]
            + WEIGHTS["s"] * solvent_volume * RHO["solvent"]
        )

    def update_properties(self):
        """Update all computed properties and fluctuate temperature"""
        self.update_temperature()  # <-- Add this line
        self.density = self.calculate_density(
            self.AM, self.CA, self.PVDF, self.solvent, self.electrode_type
        )
        self.viscosity = self.calculate_viscosity(
            self.AM, self.CA, self.PVDF, self.solvent
        )
        self.yield_stress = self.calculate_yield_stress(
            self.AM, self.CA, self.PVDF, self.solvent, self.electrode_type
        )
    def get_total_volume(self, AM_volume, CA_volume, PVDF_volume, solvent_volume):
        """
        Calculate the current total volume of all components in the slurry.

        Returns:
            float: The sum of all components (AM + CA + PVDF + H2O or NMP)
        """
        return AM_volume + CA_volume + PVDF_volume + solvent_volume

    def get_properties(self):
        return {
            "AM_volume": self.AM,
            "CA_volume": self.CA,
            "PVDF_volume": self.PVDF,
            f"{self.solvent_type}_volume": self.solvent,
            "viscosity": round(self.viscosity* np.exp (-self.k_vis * (25 - self.temperature)), 4),
            "density": round(self.density, 4),
            "yield_stress": round(self.yield_stress* np.exp (-self.k_yield * (25 - self.temperature)), 4),
            "total_volume": sum([self.AM, self.CA, self.PVDF, self.solvent])
        }<|MERGE_RESOLUTION|>--- conflicted
+++ resolved
@@ -41,17 +41,11 @@
         elif self.electrode_type == "Cathode":
             self.solvent_type = "NMP"
         # Computed properties (Outputs)
-<<<<<<< HEAD
         self.viscosity = 0 # mixing model's viscosity (Pa.s)
         self.density = 0 # mixing model's density (kg/m^3)
         self.yield_stress = 0 # mixing model's yield stress (Pa)
         # Temperature fluctuation between 24 and 26°C
         self.temperature = random.uniform(24, 26)
-=======
-        self.viscosity = 0  # mixing model's viscosity (Pa.s)
-        self.density = 0  # mixing model's density (kg/m^3)
-        self.yield_stress = 0  # mixing model's yield stress (Pa)
->>>>>>> 081b0579
 
     def add(self, component, amount):
         """
