--- conflicted
+++ resolved
@@ -10,10 +10,10 @@
         Update the temperature to simulate fluctuation (random between 24 and 26°C)
         """
         self.temperature = random.uniform(24, 26)
-<<<<<<< HEAD
-        """
-        A class representing a battery slurry mixture containing active material (AM),
-        conductive additive (CA), PVDF binder, and solvent (H2O or NMP).
+
+    """
+    A class representing a battery slurry mixture containing active material (AM),
+    conductive additive (CA), PVDF binder, and solvent (H2O or NMP).
 
         Attributes:
             total_volume (float): The target total volume of the slurry
@@ -23,21 +23,6 @@
             H2O (float): Amount of solvent for anode slurry
             NMP (float): Amount of solvent for cathode slurry
         """
-=======
-
-    """
-    A class representing a battery slurry mixture containing active material (AM),
-    conductive additive (CA), PVDF binder, and solvent (H2O or NMP).
-
-    Attributes:
-        total_volume (float): The target total volume of the slurry
-        AM (float): Amount of active material in the slurry
-        CA (float): Amount of conductive additive in the slurry
-        PVDF (float): Amount of PVDF binder in the slurry
-        H2O (float): Amount of solvent for anode slurry
-        NMP (float): Amount of solvent for cathode slurry
-    """
->>>>>>> c993e4a9
 
     def __init__(self, electrode_type):
         """
@@ -166,12 +151,6 @@
             "CA_volume": self.CA,
             "PVDF_volume": self.PVDF,
             f"{self.solvent_type}_volume": self.solvent,
-<<<<<<< HEAD
-            "viscosity": round(self.viscosity * np.exp(-self.k_vis * (25 - self.temperature)), 4),
-            "density": round(self.density * (1 + self.alpha * (self.temperature - 25)), 4),
-            "yield_stress": round(self.yield_stress* np.exp (-self.k_yield * (25 - self.temperature)), 4),
-            "total_volume": sum([self.AM, self.CA, self.PVDF, self.solvent]) * (1 + self.alpha * (self.temperature - 25))
-=======
             "viscosity": round(
                 self.viscosity * np.exp(-self.k_vis * (25 - self.temperature)), 4
             ),
@@ -182,5 +161,4 @@
             ),
             "total_volume": sum([self.AM, self.CA, self.PVDF, self.solvent])
             * (1 + self.alpha * (self.temperature - 25)),
->>>>>>> c993e4a9
         }