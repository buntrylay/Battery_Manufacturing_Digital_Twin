from simulation.process_parameters.Parameters import MixingParameters
from simulation.battery_model.BaseModel import BaseModel
import random
import numpy as np


class MixingModel(BaseModel):
    def update_temperature(self):
        """
        Update the temperature to simulate fluctuation (random between 24 and 26°C)
        """
        self.temperature = random.uniform(24, 26)

    """
    A class representing a battery slurry mixture containing active material (AM),
    conductive additive (CA), PVDF binder, and solvent (H2O or NMP).

        Attributes:
            total_volume (float): The target total volume of the slurry
            AM (float): Amount of active material in the slurry
            CA (float): Amount of conductive additive in the slurry
            PVDF (float): Amount of PVDF binder in the slurry
            H2O (float): Amount of solvent for anode slurry
            NMP (float): Amount of solvent for cathode slurry
        """

    def __init__(self, electrode_type):
        """
        Initialise a new MixingModel instance.

        Args:
            electrode_type (str): The type of electrode ("Anode" or "Cathode")
        """
        self.AM = 0  # Active Material volume
        self.CA = 0  # Conductive Additive volume
        self.PVDF = 0  # PVDF Binder volume
        self.solvent = 0  # Solvent volume
        # random parameters
        self.temperature = random.uniform(24, 26)
        self.k_vis = random.uniform(0.1, 0.3)  # Viscosity temperature coefficient
        self.k_yield = random.uniform(
            0.05, 0.15
        )  # Yield stress temperature coefficient
        self.alpha = random.uniform(0.0005, 0.0015)
        self.electrode_type = electrode_type
        if electrode_type == "Anode":
            self.solvent_type = "H2O"
        elif self.electrode_type == "Cathode":
            self.solvent_type = "NMP"
        # Computed properties (Outputs)
        self.viscosity = 0  # mixing model's viscosity (Pa.s)
        self.density = 0  # mixing model's density (kg/m^3)
        self.yield_stress = 0  # mixing model's yield stress (Pa)

    def add(self, component, amount):
        """
        Add a specified amount of a component to the slurry.

        Args:
            component (str): The component to add ('AM', 'CA', 'PVDF', or 'H2O' or 'NMP')
            amount (float): The amount of the component to add
        """
        setattr(self, component, getattr(self, component) + amount)

    def calculate_density(
        self, AM_volume, CA_volume, PVDF_volume, solvent_volume, electrode_type
    ):
        """Calculate density using component volumes and densities"""

        if electrode_type == "Anode":
            RHO = {"AM": 2.26, "CA": 1.8, "PVDF": 1.17, "solvent": 1.0}
        elif electrode_type == "Cathode":
            RHO = {"AM": 2.11, "CA": 1.8, "PVDF": 1.78, "solvent": 1.03}

        total_mass = sum(
            [
                AM_volume * RHO["AM"],
                CA_volume * RHO["CA"],
                PVDF_volume * RHO["PVDF"],
                solvent_volume * RHO["solvent"],
            ]
        )

        volume = AM_volume + CA_volume + PVDF_volume + solvent_volume
        return total_mass / volume if volume > 0 else 0

    def calculate_viscosity(
        self,
        AM_volume,
        CA_volume,
        PVDF_volume,
        solvent_volume,
        max_solid_fraction=0.63,
        intrinsic_viscosity=3,
    ):
        """Calculate viscosity using Krieger-Dougherty model"""
        total_volume = AM_volume + CA_volume + PVDF_volume + solvent_volume
        solid_volume = AM_volume + CA_volume + PVDF_volume
        phi = solid_volume / total_volume if total_volume > 0 else 0

        if phi >= max_solid_fraction:
            phi = max_solid_fraction - 0.001

        return (1 - (phi / max_solid_fraction)) ** (
            -intrinsic_viscosity * max_solid_fraction
        ) * 0.017

    def calculate_yield_stress(
        self, AM_volume, CA_volume, PVDF_volume, solvent_volume, electrode_type
    ):
        """Calculate yield stress using weighted component masses"""
        if electrode_type == "Anode":
            RHO = {"AM": 2.26, "CA": 1.8, "PVDF": 1.17, "solvent": 1.0}
            WEIGHTS = {"a": 0.85, "b": 2.2, "c": 0.3, "s": -0.4}
        elif electrode_type == "Cathode":
            RHO = {"AM": 2.11, "CA": 1.8, "PVDF": 1.78, "solvent": 1.03}
            WEIGHTS = {"a": 0.9, "b": 2.5, "c": 0.3, "s": -0.5}

        return (
            WEIGHTS["a"] * AM_volume * RHO["AM"]
            + WEIGHTS["b"] * PVDF_volume * RHO["PVDF"]
            + WEIGHTS["c"] * CA_volume * RHO["CA"]
            + WEIGHTS["s"] * solvent_volume * RHO["solvent"]
        )

    def update_properties(self):
        """Update all computed properties and fluctuate temperature"""
        self.update_temperature()
        self.density = self.calculate_density(
            self.AM, self.CA, self.PVDF, self.solvent, self.electrode_type
        )
        self.viscosity = self.calculate_viscosity(
            self.AM, self.CA, self.PVDF, self.solvent
        )
        self.yield_stress = self.calculate_yield_stress(
            self.AM, self.CA, self.PVDF, self.solvent, self.electrode_type
        )

    def get_total_volume(self, AM_volume, CA_volume, PVDF_volume, solvent_volume):
        """
        Calculate the current total volume of all components in the slurry.

        Returns:
            float: The sum of all components (AM + CA + PVDF + H2O or NMP)
        """
        return AM_volume + CA_volume + PVDF_volume + solvent_volume

    def get_properties(self):
        return {
            "AM_volume": self.AM,
            "CA_volume": self.CA,
            "PVDF_volume": self.PVDF,
            f"{self.solvent_type}_volume": self.solvent,
<<<<<<< HEAD
            "viscosity": round(self.viscosity * np.exp(-self.k_vis * (25 - self.temperature)), 4),
            "density": round(self.density * (1 + self.alpha * (self.temperature - 25)), 4),
            "yield_stress": round(self.yield_stress* np.exp (-self.k_yield * (25 - self.temperature)), 4),
            "total_volume": sum([self.AM, self.CA, self.PVDF, self.solvent]) * (1 + self.alpha * (self.temperature - 25))
=======
            "viscosity": round(
                self.viscosity * np.exp(-self.k_vis * (25 - self.temperature)), 4
            ),
            "density": round(self.density, 4)
            * (1 + self.alpha * (self.temperature - 25)),
            "yield_stress": round(
                self.yield_stress * np.exp(-self.k_yield * (25 - self.temperature)), 4
            ),
            "total_volume": sum([self.AM, self.CA, self.PVDF, self.solvent])
            * (1 + self.alpha * (self.temperature - 25)),
>>>>>>> 19862f24
        }<|MERGE_RESOLUTION|>--- conflicted
+++ resolved
@@ -151,12 +151,6 @@
             "CA_volume": self.CA,
             "PVDF_volume": self.PVDF,
             f"{self.solvent_type}_volume": self.solvent,
-<<<<<<< HEAD
-            "viscosity": round(self.viscosity * np.exp(-self.k_vis * (25 - self.temperature)), 4),
-            "density": round(self.density * (1 + self.alpha * (self.temperature - 25)), 4),
-            "yield_stress": round(self.yield_stress* np.exp (-self.k_yield * (25 - self.temperature)), 4),
-            "total_volume": sum([self.AM, self.CA, self.PVDF, self.solvent]) * (1 + self.alpha * (self.temperature - 25))
-=======
             "viscosity": round(
                 self.viscosity * np.exp(-self.k_vis * (25 - self.temperature)), 4
             ),
@@ -167,5 +161,4 @@
             ),
             "total_volume": sum([self.AM, self.CA, self.PVDF, self.solvent])
             * (1 + self.alpha * (self.temperature - 25)),
->>>>>>> 19862f24
         }