from simulation.battery_model import (
    BaseModel,
    MixingModel,
    ElectrodeInspectionModel,
    RewindingModel,
)


class Batch:
    def __init__(self, batch_id: str):
        self.batch_id = batch_id
<<<<<<< HEAD
        # Initialise the models
        self.anode_line_model: BaseModel = MixingModel("Anode") # 
        self.cathode_line_model: BaseModel = MixingModel("Cathode") #
        self.cell_line_model = None
=======
        
        if anode_mixing_params:
            anode_ratios = MaterialRatios(
                AM=anode_mixing_params.get("AM", 0.25),
                CA=anode_mixing_params.get("CA", 0.25),
                PVDF=anode_mixing_params.get("PVDF", 0.25),
                solvent=anode_mixing_params.get("Solvent", 0.25),
            )
            self.anode_mixing_params = MixingParameters(material_ratios=anode_ratios)
        else:
            default_anode_ratios = MaterialRatios(AM=0.75, CA=0.075, PVDF=0.075, solvent=0.1)
            self.anode_mixing_params = MixingParameters(material_ratios=default_anode_ratios)
        
        if cathode_mixing_params:
            cathode_ratios = MaterialRatios(
                AM=cathode_mixing_params.get("AM", 0.25),
                CA=cathode_mixing_params.get("CA", 0.25),
                PVDF=cathode_mixing_params.get("PVDF", 0.25),
                solvent=cathode_mixing_params.get("Solvent", 0.25),
            )
            self.cathode_mixing_params = MixingParameters(material_ratios=cathode_ratios)
        else:
            default_cathode_ratios = MaterialRatios(AM=0.6, CA=0.1, PVDF=0.2, solvent=0.1)
            self.cathode_mixing_params = MixingParameters(material_ratios=default_cathode_ratios)
        
        self.anode_line_model: BaseModel = MixingModel("Anode")
        self.cathode_line_model: BaseModel = MixingModel("Cathode")
        self.cell_line_model: BaseModel = None
>>>>>>> bb8c1944

    def get_batch_state(self):
        return {
            "batch_id": self.batch_id,
            "current_anode_line_model": self.anode_line_model.get_properties(),
            "current_cathode_line_model": self.cathode_line_model.get_properties(),
            "current_cell_line_model": (
                self.cell_line_model.get_properties() if self.cell_line_model else None
            ),
        }

    def assemble_cell_line_model(self):
        assert isinstance(self.anode_line_model, ElectrodeInspectionModel), \
            f"Anode model must be ElectrodeInspectionModel, got {type(self.anode_line_model)}"
        assert isinstance(self.cathode_line_model, ElectrodeInspectionModel), \
            f"Cathode model must be ElectrodeInspectionModel, got {type(self.cathode_line_model)}"
        
        self.cell_line_model = RewindingModel(
            self.anode_line_model, self.cathode_line_model
        )<|MERGE_RESOLUTION|>--- conflicted
+++ resolved
@@ -9,41 +9,10 @@
 class Batch:
     def __init__(self, batch_id: str):
         self.batch_id = batch_id
-<<<<<<< HEAD
         # Initialise the models
         self.anode_line_model: BaseModel = MixingModel("Anode") # 
         self.cathode_line_model: BaseModel = MixingModel("Cathode") #
         self.cell_line_model = None
-=======
-        
-        if anode_mixing_params:
-            anode_ratios = MaterialRatios(
-                AM=anode_mixing_params.get("AM", 0.25),
-                CA=anode_mixing_params.get("CA", 0.25),
-                PVDF=anode_mixing_params.get("PVDF", 0.25),
-                solvent=anode_mixing_params.get("Solvent", 0.25),
-            )
-            self.anode_mixing_params = MixingParameters(material_ratios=anode_ratios)
-        else:
-            default_anode_ratios = MaterialRatios(AM=0.75, CA=0.075, PVDF=0.075, solvent=0.1)
-            self.anode_mixing_params = MixingParameters(material_ratios=default_anode_ratios)
-        
-        if cathode_mixing_params:
-            cathode_ratios = MaterialRatios(
-                AM=cathode_mixing_params.get("AM", 0.25),
-                CA=cathode_mixing_params.get("CA", 0.25),
-                PVDF=cathode_mixing_params.get("PVDF", 0.25),
-                solvent=cathode_mixing_params.get("Solvent", 0.25),
-            )
-            self.cathode_mixing_params = MixingParameters(material_ratios=cathode_ratios)
-        else:
-            default_cathode_ratios = MaterialRatios(AM=0.6, CA=0.1, PVDF=0.2, solvent=0.1)
-            self.cathode_mixing_params = MixingParameters(material_ratios=default_cathode_ratios)
-        
-        self.anode_line_model: BaseModel = MixingModel("Anode")
-        self.cathode_line_model: BaseModel = MixingModel("Cathode")
-        self.cell_line_model: BaseModel = None
->>>>>>> bb8c1944
 
     def get_batch_state(self):
         return {
