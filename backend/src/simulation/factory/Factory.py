--- conflicted
+++ resolved
@@ -8,14 +8,10 @@
 from simulation.machine.ElectrodeInspectionMachine import ElectrodeInspectionMachine
 from simulation.machine.RewindingMachine import RewindingMachine
 from simulation.machine.ElectrolyteFillingMachine import ElectrolyteFillingMachine
+from simulation.machine.FomationCyclingMachine import FormationCyclingMachine
 from simulation.machine.AgingMachine import AgingMachine
 
 import time
-<<<<<<< HEAD
-=======
-from simulation.machine.ElectrolyteFillingMachine import ElectrolyteFillingMachine
-from simulation.machine.FomationCyclingMachine import FormationCyclingMachine
->>>>>>> 065cc81d
 
 """
 Factory class that simulates a factory with multiple machines.
@@ -109,19 +105,21 @@
                 inspection_data = dependency_machine.get_final_inspection()
                 print(f"[{machine.id}] Receiving inspection data from {dependency_id}")
                 machine.update_from_inspection(inspection_data)
-<<<<<<< HEAD
+                
+            # Rewinding -> Electrode Filling
             
             # Rewinding -> Electrolyte Filling
-=======
-                
-            # Rewinding -> Electrode Filling
->>>>>>> 065cc81d
             if isinstance(dependency_machine, RewindingMachine) and isinstance(machine, ElectrolyteFillingMachine):
                 rewind_data = dependency_machine.get_final_rewind()
                 print(f"[{machine.id}] Receiving inspection data from {dependency_id}")
                 machine.update_from_rewind(rewind_data)
 
-<<<<<<< HEAD
+            #Electrode Filling -> Formaiton Cycling
+            if isinstance(dependency_machine, ElectrolyteFillingMachine) and isinstance(machine, FormationCyclingMachine):
+                filling_data = dependency_machine.get_final_filling()
+                print(f"[{machine.id}] Receiving filling data from {dependency_id}")
+                machine.update_from_filling(filling_data)
+                
             # Electrolyte Filling -> Formation Cycling
 
             # # Formation Cycling -> Aging
@@ -130,14 +128,6 @@
                 print(f"[{machine.id}] Receiving formation data from {dependency_id}")
                 machine.update_from_formation_cycling(formation_data)
 
-=======
-            #Electrode Filling -> Formaiton Cycling
-            if isinstance(dependency_machine, ElectrolyteFillingMachine) and isinstance(machine, FormationCyclingMachine):
-                filling_data = dependency_machine.get_final_filling()
-                print(f"[{machine.id}] Receiving filling data from {dependency_id}")
-                machine.update_from_filling(filling_data)
-                
->>>>>>> 065cc81d
     def run_machine(self, machine):
         """
          Run a single machine within its own thread, handling dependencies.
