import threading
from typing import List, Dict, Tuple
from simulation.machine.MixingMachine import MixingMachine
from simulation.machine.CoatingMachine import CoatingMachine
from simulation.machine.CalendaringMachine import CalendaringMachine
from simulation.machine.DryingMachine import DryingMachine
from simulation.machine.SlittingMachine import SlittingMachine
from simulation.machine.ElectrodeInspectionMachine import ElectrodeInspectionMachine
from simulation.machine.RewindingMachine import RewindingMachine
from simulation.machine.ElectrolyteFillingMachine import ElectrolyteFillingMachine
from simulation.machine.FomationCyclingMachine import FormationCyclingMachine
from simulation.machine.AgingMachine import AgingMachine
# Correctly import the metric helper functions
from metrics.metrics import set_machine_status, inc_job_completed, observe_job_duration

import time

"""
New Factory class that implements a pipeline-based approach:
1. Anode and Cathode lines run concurrently for mixing, coating, and calendaring
2. After calendaring, the two lines merge into a single production line
3. Subsequent processes (slitting, inspection, etc.) run sequentially on the merged line
4. No dependency checking - just straightforward pipeline flow
"""
""" How about using a dataclass to store the production lines? Brainstorming...
# @dataclass
# class Factory:
#     anode_production_line: {
#         'mixing': MixingMachine,
#         'coating': CoatingMachine,
#         'drying': DryingMachine,
#         'calendaring': CalendaringMachine
#         'slitting': SlittingMachine,
#     }
#     cathode_production_line: {
#         'mixing': MixingMachine,
#         'coating': CoatingMachine,
#         'drying': DryingMachine,
#         'calendaring': CalendaringMachine
#         'slitting': SlittingMachine,
#     }
#     merged_line: {
#         'slitting': SlittingMachine,
#         'inspection': ElectrodeInspectionMachine,
#         'rewinding': RewindingMachine,
#         'electrolyte_filling': ElectrolyteFillingMachine,
#         'formation_cycling': FormationCyclingMachine,
#         'aging': AgingMachine
#     }
"""

class Factory:
    def __init__(self):
        """
        Initialize factory with pipeline structure.
        """
        # This is a flag to check if the simulation is running.
        self.is_running = False

        self.shutdown_event = threading.Event()
        
        # Separate anode and cathode lines for concurrent processing. 
        # This is a dictionary of machines.
        self.anode_production_line = {
            'mixing': None,
            'coating': None,
            'drying': None,
            'calendaring': None
        }
        
        self.cathode_production_line = {
            'mixing': None,
            'coating': None,
            'drying': None,
            'calendaring': None
        }
        
        # Merged production line for sequential processing
        self.merged_line = {
            'slitting': None,
            'inspection': None,
            'rewinding': None,
            'electrolyte_filling': None,
            'formation_cycling': None,
            'aging': None
        }

    # could be cleaner...
    # more type safety, less magic strings, etc.
    # can use try/catch to handle the type errors (if the machine is not a valid one for the position)
    def add_machine(self, machine, line_type: str, position: str):
        """
        Add a machine to the appropriate production line.
        
        Args:
            machine: The machine to add
            line_type: Either 'anode', 'cathode', or 'merged'
            position: The position in the line (e.g., 'mixing', 'coating', etc.)
        """
        if line_type == 'anode':
            if position in self.anode_production_line:
                self.anode_production_line[position] = machine
            else:
                raise ValueError(f"Invalid anode line position: {position}")
        elif line_type == 'cathode':
            if position in self.cathode_production_line:
                self.cathode_production_line[position] = machine
            else:
                raise ValueError(f"Invalid cathode line position: {position}")
        elif line_type == 'merged':
            if position in self.merged_line:
                self.merged_line[position] = machine
            else:
                raise ValueError(f"Invalid merged line position: {position}")
        else:
            raise ValueError(f"Invalid line type: {line_type}")

    # run_anode_line and run_cathode_line could be encapsulated into a single function
    # that takes a line_type, process_input as an argument
    # but previously the machines, although they are all BaseMachine, have different methods. 
    # therefore, we need to standardise the methods in the BaseMachine class.
    # it could be run_production_line(self, line_type: str, process_input: dict)
    # def run_single_line(self, line_type: str):
    #     """
    #     usage: run_single_line("anode") or run_single_line("cathode")
    #     Run a single production line: mixing → coating → drying → calendaring
    #     """
    #     for machine_type in ["mixing", "coating", "drying", "calendaring", "slitting"]:
    #         if self.production_line[line_type][machine_type]:
    #             print(f"Running {self.production_line[line_type][machine_type].id}...")
    #             self.production_line[line_type][machine_type].turn_on() # turn on the machine
    #             self.production_line[line_type][machine_type].update_from_previous_machine(self.production_line[line_type][machine_type - 1]) # update the machine with the previous machine's output
    #             self.production_line[line_type][machine_type].run() # run the machine
    #             self.production_line[line_type][machine_type].turn_off() # turn off the machine
    #             print(f"{machine_type} completed.")
                
    def run_anode_line(self):
        """
        Run the anode production line: mixing → coating → drying → calendaring
        """
        print("Starting Anode Production Line...")

        
        # Mixing
        if self.anode_production_line['mixing']:
            print(f"Running {self.anode_production_line['mixing'].id}...")
            self.anode_production_line['mixing'].turn_on()
            self.anode_production_line['mixing'].run()
            anode_slurry = self.anode_production_line['mixing'].get_final_slurry()
            self.anode_production_line['mixing'].turn_off()
            print(f"Anode mixing completed. Slurry: {anode_slurry}")
        
        # Coating
        if self.anode_production_line['coating']:
            print(f"Running {self.anode_production_line['coating'].id}...")
            self.anode_production_line['coating'].turn_on()
            if anode_slurry:
                self.anode_production_line['coating'].update_from_slurry(anode_slurry)
            self.anode_production_line['coating'].run()
            anode_coating_data = self.anode_production_line['coating'].get_final_coating()
            self.anode_production_line['coating'].turn_off()
            print(f"Anode coating completed. Data: {anode_coating_data}")
        
        # Drying
        if self.anode_production_line['drying']:
            print(f"Running {self.anode_production_line['drying'].id}...")
            self.anode_production_line['drying'].turn_on()
            if anode_coating_data:
                self.anode_production_line['drying'].update_from_coating(*anode_coating_data)
            self.anode_production_line['drying'].run()
            anode_drying_data = self.anode_production_line['drying'].get_final_drying()
            self.anode_production_line['drying'].turn_off()
            print(f"Anode drying completed. Data: {anode_drying_data}")
        
        # Calendaring
        if self.anode_production_line['calendaring']:
            print(f"Running {self.anode_production_line['calendaring'].id}...")
            self.anode_production_line['calendaring'].turn_on()
            if anode_drying_data:
                self.anode_production_line['calendaring'].update_from_drying(anode_drying_data)
            self.anode_production_line['calendaring'].run()
            anode_calendaring_data = self.anode_production_line['calendaring'].get_final_calendaring()
            self.anode_production_line['calendaring'].turn_off()
            print(f"Anode calendaring completed. Data: {anode_calendaring_data}")
        
        print("Anode Production Line completed!")
        return anode_calendaring_data

    def run_cathode_line(self):
        """
        Run the cathode production line: mixing → coating → drying → calendaring
        """
        print("Starting Cathode Production Line...")
        
        # Mixing
        if self.cathode_production_line['mixing']:
            print(f"Running {self.cathode_production_line['mixing'].id}...")
            self.cathode_production_line['mixing'].turn_on()
            self.cathode_production_line['mixing'].run()
            cathode_slurry = self.cathode_production_line['mixing'].get_final_slurry()
            self.cathode_production_line['mixing'].turn_off()
            print(f"Cathode mixing completed. Slurry: {cathode_slurry}")
        
        # Coating
        if self.cathode_production_line['coating']:
            print(f"Running {self.cathode_production_line['coating'].id}...")
            self.cathode_production_line['coating'].turn_on()
            if cathode_slurry:
                self.cathode_production_line['coating'].update_from_slurry(cathode_slurry)
            self.cathode_production_line['coating'].run()
            cathode_coating_data = self.cathode_production_line['coating'].get_final_coating()
            self.cathode_production_line['coating'].turn_off()
            print(f"Cathode coating completed. Data: {cathode_coating_data}")
        
        # Drying
        if self.cathode_production_line['drying']:
            print(f"Running {self.cathode_production_line['drying'].id}...")
            self.cathode_production_line['drying'].turn_on()
            if cathode_coating_data:
                self.cathode_production_line['drying'].update_from_coating(*cathode_coating_data)
            self.cathode_production_line['drying'].run()
            cathode_drying_data = self.cathode_production_line['drying'].get_final_drying()
            self.cathode_production_line['drying'].turn_off()
            print(f"Cathode drying completed. Data: {cathode_drying_data}")
        
        # Calendaring
        if self.cathode_production_line['calendaring']:
            print(f"Running {self.cathode_production_line['calendaring'].id}...")
            self.cathode_production_line['calendaring'].turn_on()
            if cathode_drying_data:
                self.cathode_production_line['calendaring'].update_from_drying(cathode_drying_data)
            self.cathode_production_line['calendaring'].run()
            cathode_calendaring_data = self.cathode_production_line['calendaring'].get_final_calendaring()
            self.cathode_production_line['calendaring'].turn_off()
            print(f"Cathode calendaring completed. Data: {cathode_calendaring_data}")
        
        print("Cathode Production Line completed!")
        return cathode_calendaring_data

<<<<<<< HEAD
            #Electrode Filling -> Formation Cycling
            if isinstance(dependency_machine, ElectrolyteFillingMachine) and isinstance(machine, FormationCyclingMachine):
                filling_data = dependency_machine.get_final_filling()
                print(f"[{machine.id}] Receiving filling data from {dependency_id}")
                machine.update_from_filling(filling_data)
                
            # # Formation Cycling -> Aging
            if isinstance(dependency_machine, FormationCyclingMachine) and isinstance(machine, AgingMachine):
                formation_data = dependency_machine.get_final_formation_properties()
                print(f"[{machine.id}] Receiving formation data from {dependency_id}")
                machine.update_from_formation_cycling(formation_data)
                
    def run_machine(self, machine):
        """
        Run a single machine, handling dependencies and metric reporting.
        This is the primary location for metric instrumentation.
        """
        start_time = time.time()
        # Set status to 1 (running) as soon as the process for this machine starts.
        set_machine_status(machine.id, 1)

=======
    def run_merged_line(self, anode_data, cathode_data):
        """
        Run the merged production line sequentially: slitting → inspection → rewinding → etc.
        """
        print("Starting Merged Production Line...")
        
        # Combine anode and cathode data for merged processing
        merged_input = {
            'anode': anode_data,
            'cathode': cathode_data
        }
        
        # Slitting
        if self.merged_line['slitting']:
            print(f"Running {self.merged_line['slitting'].id}...")
            self.merged_line['slitting'].turn_on()
            self.merged_line['slitting'].update_from_calendaring(anode_data)
            self.merged_line['slitting'].run()
            slitting_data = self.merged_line['slitting'].get_final_slitting()
            self.merged_line['slitting'].turn_off()
            print(f"Slitting completed. Data: {slitting_data}")
        
        # Electrode Inspection
        if self.merged_line['inspection']:
            print(f"Running {self.merged_line['inspection'].id}...")
            self.merged_line['inspection'].turn_on()
            if slitting_data:
                self.merged_line['inspection'].update_from_slitting(slitting_data)
            self.merged_line['inspection'].run()
            inspection_data = self.merged_line['inspection'].get_final_inspection()
            self.merged_line['inspection'].turn_off()
            print(f"Electrode inspection completed. Data: {inspection_data}")
        
        # Rewinding
        if self.merged_line['rewinding']:
            print(f"Running {self.merged_line['rewinding'].id}...")
            self.merged_line['rewinding'].turn_on()
            if inspection_data:
                self.merged_line['rewinding'].update_from_inspection(inspection_data)
            self.merged_line['rewinding'].run()
            rewinding_data = self.merged_line['rewinding'].get_final_rewind()
            self.merged_line['rewinding'].turn_off()
            print(f"Rewinding completed. Data: {rewinding_data}")
        
        # Electrolyte Filling
        if self.merged_line['electrolyte_filling']:
            print(f"Running {self.merged_line['electrolyte_filling'].id}...")
            self.merged_line['electrolyte_filling'].turn_on()
            if rewinding_data:
                self.merged_line['electrolyte_filling'].update_from_rewind(rewinding_data)
            self.merged_line['electrolyte_filling'].run()
            filling_data = self.merged_line['electrolyte_filling'].get_final_filling()
            self.merged_line['electrolyte_filling'].turn_off()
            print(f"Electrolyte filling completed. Data: {filling_data}")
        
        # Formation Cycling
        if self.merged_line['formation_cycling']:
            print(f"Running {self.merged_line['formation_cycling'].id}...")
            self.merged_line['formation_cycling'].turn_on()
            if filling_data:
                self.merged_line['formation_cycling'].update_from_filling(filling_data)
            self.merged_line['formation_cycling'].run()
            formation_data = self.merged_line['formation_cycling'].get_final_formation_properties()
            self.merged_line['formation_cycling'].turn_off()
            print(f"Formation cycling completed. Data: {formation_data}")
        
        # Aging
        if self.merged_line['aging']:
            print(f"Running {self.merged_line['aging'].id}...")
            self.merged_line['aging'].turn_on()
            if formation_data:
                self.merged_line['aging'].update_from_formation_cycling(formation_data)
            self.merged_line['aging'].run()
            aging_data = self.merged_line['aging'].get_process_properties()
            self.merged_line['aging'].turn_off()
            print(f"Aging completed. Data: {aging_data}")
        
        print("Merged Production Line completed!")
        return aging_data

    def start_simulation(self):
        """
        Start the pipeline simulation with concurrent anode/cathode lines, then merged line.
        """
        if self.is_running:
            print("Simulation is already running!")
            return
        
        self.is_running = True
        print("Starting Factory Pipeline Simulation...")
        
>>>>>>> 46b43634
        try:
            # Run anode and cathode lines concurrently
            anode_thread = threading.Thread(target=self.run_anode_line, name="AnodeLine")
            cathode_thread = threading.Thread(target=self.run_cathode_line, name="CathodeLine")
            
            anode_thread.start()
            cathode_thread.start()
            
<<<<<<< HEAD
            # Mark machine as complete
            with self.machine_locks[machine.id]:
                self.machine_status[machine.id] = True
            print(f"Completed {machine.id}")

        except Exception as e:
            # Set status to 2 (fault) if an error occurs
            set_machine_status(machine.id, 2)
            print(f"Error in {machine.id}: {str(e)}")
            
        finally:
            # This block will run whether the machine succeeded or failed.
            self.machine_events[machine.id].set()  # Signal completion to other machines

            duration = time.time() - start_time
            
            # Only record completion metrics if the machine status is True
            if self.machine_status.get(machine.id):
                inc_job_completed(machine.id)
                observe_job_duration(machine.id, duration)
                # Set status to 0 (idle/completed) after a successful run
                set_machine_status(machine.id, 0)

    def start_simulation(self):
        """
        Start the simulation
        """
        self.is_running = True
        print("Starting factory simulation...")

        for machine in self.machines:
            thread = threading.Thread(
                target=self.run_machine,
                args=(machine,),
                daemon=False
            )
            thread.start()
            self.threads.append(thread)
=======
            # Wait for both lines to complete
            anode_thread.join()
            cathode_thread.join()
            
            # Get results from both lines
            anode_data = self.anode_production_line['calendaring'].get_final_calendaring() if self.anode_production_line['calendaring'] else None
            cathode_data = self.cathode_production_line['calendaring'].get_final_calendaring() if self.cathode_production_line['calendaring'] else None
            
            print("Both production lines completed. Merging for final processing...")
            
            # Run the merged line sequentially
            final_result = self.run_merged_line(anode_data, cathode_data)
            
            print("Factory Pipeline Simulation completed successfully!")
            return final_result
            
        except Exception as e:
            print(f"Error during simulation: {str(e)}")
            raise
        finally:
            self.is_running = False
>>>>>>> 46b43634

    def stop_simulation(self):
        """
        Stop the simulation.
        """
        self.is_running = False
        self.shutdown_event.set()
<<<<<<< HEAD
        
        for thread in self.threads:
            thread.join(timeout=5.0)
        
        for event in self.machine_events.values():
            event.set()
            
=======
>>>>>>> 46b43634
        print("Factory simulation stopped.")

    def __del__(self):
        """
        Cleanup when the factory is destroyed.
        """
        self.stop_simulation()<|MERGE_RESOLUTION|>--- conflicted
+++ resolved
@@ -237,29 +237,6 @@
         print("Cathode Production Line completed!")
         return cathode_calendaring_data
 
-<<<<<<< HEAD
-            #Electrode Filling -> Formation Cycling
-            if isinstance(dependency_machine, ElectrolyteFillingMachine) and isinstance(machine, FormationCyclingMachine):
-                filling_data = dependency_machine.get_final_filling()
-                print(f"[{machine.id}] Receiving filling data from {dependency_id}")
-                machine.update_from_filling(filling_data)
-                
-            # # Formation Cycling -> Aging
-            if isinstance(dependency_machine, FormationCyclingMachine) and isinstance(machine, AgingMachine):
-                formation_data = dependency_machine.get_final_formation_properties()
-                print(f"[{machine.id}] Receiving formation data from {dependency_id}")
-                machine.update_from_formation_cycling(formation_data)
-                
-    def run_machine(self, machine):
-        """
-        Run a single machine, handling dependencies and metric reporting.
-        This is the primary location for metric instrumentation.
-        """
-        start_time = time.time()
-        # Set status to 1 (running) as soon as the process for this machine starts.
-        set_machine_status(machine.id, 1)
-
-=======
     def run_merged_line(self, anode_data, cathode_data):
         """
         Run the merged production line sequentially: slitting → inspection → rewinding → etc.
@@ -351,7 +328,6 @@
         self.is_running = True
         print("Starting Factory Pipeline Simulation...")
         
->>>>>>> 46b43634
         try:
             # Run anode and cathode lines concurrently
             anode_thread = threading.Thread(target=self.run_anode_line, name="AnodeLine")
@@ -360,46 +336,6 @@
             anode_thread.start()
             cathode_thread.start()
             
-<<<<<<< HEAD
-            # Mark machine as complete
-            with self.machine_locks[machine.id]:
-                self.machine_status[machine.id] = True
-            print(f"Completed {machine.id}")
-
-        except Exception as e:
-            # Set status to 2 (fault) if an error occurs
-            set_machine_status(machine.id, 2)
-            print(f"Error in {machine.id}: {str(e)}")
-            
-        finally:
-            # This block will run whether the machine succeeded or failed.
-            self.machine_events[machine.id].set()  # Signal completion to other machines
-
-            duration = time.time() - start_time
-            
-            # Only record completion metrics if the machine status is True
-            if self.machine_status.get(machine.id):
-                inc_job_completed(machine.id)
-                observe_job_duration(machine.id, duration)
-                # Set status to 0 (idle/completed) after a successful run
-                set_machine_status(machine.id, 0)
-
-    def start_simulation(self):
-        """
-        Start the simulation
-        """
-        self.is_running = True
-        print("Starting factory simulation...")
-
-        for machine in self.machines:
-            thread = threading.Thread(
-                target=self.run_machine,
-                args=(machine,),
-                daemon=False
-            )
-            thread.start()
-            self.threads.append(thread)
-=======
             # Wait for both lines to complete
             anode_thread.join()
             cathode_thread.join()
@@ -421,7 +357,6 @@
             raise
         finally:
             self.is_running = False
->>>>>>> 46b43634
 
     def stop_simulation(self):
         """
@@ -429,16 +364,6 @@
         """
         self.is_running = False
         self.shutdown_event.set()
-<<<<<<< HEAD
-        
-        for thread in self.threads:
-            thread.join(timeout=5.0)
-        
-        for event in self.machine_events.values():
-            event.set()
-            
-=======
->>>>>>> 46b43634
         print("Factory simulation stopped.")
 
     def __del__(self):
