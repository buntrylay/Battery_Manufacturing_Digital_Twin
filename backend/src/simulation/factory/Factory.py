--- conflicted
+++ resolved
@@ -5,14 +5,10 @@
 from simulation.machine.CalendaringMachine import CalendaringMachine
 from simulation.machine.DryingMachine import DryingMachine
 from simulation.machine.SlittingMachine import SlittingMachine
-<<<<<<< HEAD
-# from simulation.machine.ElectrodeInspectionMachine import ElectrodeInspectionMachine
-=======
 from simulation.machine.ElectrodeInspectionMachine import ElectrodeInspectionMachine
 from simulation.machine.RewindingMachine import RewindingMachine
 
 
->>>>>>> 28566037
 import time
 from simulation.machine.ElectrolyteFillingMachine import ElectrolyteFillingMachine
 
@@ -93,14 +89,6 @@
 
             # Calendaring → Slitting
             if isinstance(dependency_machine, CalendaringMachine) and isinstance(machine, SlittingMachine):
-<<<<<<< HEAD
-                final_properties = dependency_machine.get_final_calendaring()
-                print(f"[{machine.id}] Receiving calendared data from {dependency_id}")
-                machine.update_from_calendaring(final_properties)
-
-            
-
-=======
                 cal_data = dependency_machine.get_final_calendaring()
                 print(f"[{machine.id}] Receiving calendaring data from {dependency_id}")
                 machine.update_from_calendaring(cal_data)
@@ -122,7 +110,6 @@
                 machine.update_from_rewind(rewind_data)
 
             
->>>>>>> 28566037
     def run_machine(self, machine):
         """
          Run a single machine within its own thread, handling dependencies.
