from threading import Event, Thread
from typing import Union
from simulation.machine import (
    MixingMachine,
    CoatingMachine,
    DryingMachine,
    CalendaringMachine,
    SlittingMachine,
    ElectrodeInspectionMachine,
    RewindingMachine,
    ElectrolyteFillingMachine,
    FormationCyclingMachine,
    AgingMachine,
)

# Mixing/Coating/Drying have their own files
from simulation.process_parameters.MixingParameters import MixingParameters, MaterialRatios
from simulation.process_parameters.CoatingParameters import CoatingParameters
from simulation.process_parameters.DryingParameters import DryingParameters

# All other process parameters come from Parameters.py (via __init__.py)
from simulation.process_parameters import (
    CalendaringParameters,
    SlittingParameters,
    ElectrodeInspectionParameters,
    RewindingParameters,
    ElectrolyteFillingParameters,
    FormationCyclingParameters,
    AgingParameters,
)

from simulation.factory.Batch import Batch


class PlantSimulation:
    def __init__(self):
        self.batch_requests: list[any] = []
        self.running_batches: list[any] = []
        self.factory_structure = {
            "anode": {
                "mixing": None,
                "coating": None,
                "drying": None,
                "calendaring": None,
                "slitting": None,
                "inspection": None,
            },
            "cathode": {
                "mixing": None,
                "coating": None,
                "drying": None,
                "calendaring": None,
                "slitting": None,
                "inspection": None,
            },
            "cell": {
                "rewinding": None,
                "electrolyte_filling": None,
                "formation_cycling": None,
                "aging": None,
            },
        }
        self.__initialise_default_factory_structure()

    def __initialise_default_factory_structure(self):
        # ✅ Mixing uses MaterialRatios
        default_mixing_parameters_anode = MixingParameters(
<<<<<<< HEAD
            AM_ratio=0.495, CA_ratio=0.045, PVDF_ratio=0.05, solvent_ratio=0.41
        )
        default_mixing_parameters_cathode = MixingParameters(
            AM_ratio=0.598, CA_ratio=0.039, PVDF_ratio=0.013, solvent_ratio=0.35
=======
            material_ratios=MaterialRatios(AM=0.495, CA=0.045, PVDF=0.05, solvent=0.41)
        )
        default_mixing_parameters_cathode = MixingParameters(
            material_ratios=MaterialRatios(AM=0.513, CA=0.039, PVDF=0.098, solvent=0.35)
>>>>>>> 6ec7209a
        )

        default_coating_parameters = CoatingParameters(
            coating_speed=0.05, gap_height=200e-6, flow_rate=5e-6, coating_width=0.5
        )
        default_drying_parameters = DryingParameters(web_speed=0.05)
        default_calendaring_parameters = CalendaringParameters(
            roll_gap=100e-6,
            roll_pressure=5e6,
            temperature=80,
            roll_speed=0.1,
            dry_thickness=100e-6,
            initial_porosity=0.4,
        )
        default_slitting_parameters = SlittingParameters(
            blade_sharpness=1.0,
            slitting_speed=0.1,
            target_width=0.5,
            slitting_tension=50.0,
        )
        default_electrode_inspection_parameters = ElectrodeInspectionParameters(
            epsilon_width_max=0.1,
            epsilon_thickness_max=10e-6,
            B_max=2.0,
            D_surface_max=3,
        )
        default_rewinding_parameters = RewindingParameters(
            rewinding_speed=0.5,
            initial_tension=100.0,
            tapering_steps=0.3,
            environment_humidity=30.0,
        )
        default_electrolyte_filling_parameters = ElectrolyteFillingParameters(
            Vacuum_level=100,
            Vacuum_filling=60,
            Soaking_time=10,
        )
        default_formation_cycling_parameters = FormationCyclingParameters(
            Charge_current_A=0.05, Charge_voltage_limit_V=4.2, Initial_Voltage=1
        )
        default_aging_parameters = AgingParameters(
            k_leak=1e-8, temperature=25, aging_time_days=10
        )

        # ✅ Create and append machines to anode & cathode lines
        for electrode_type in ["anode", "cathode"]:
            self.factory_structure[electrode_type]["mixing"] = MixingMachine(
                process_name=f"mixing_{electrode_type}",
                mixing_parameters=(
                    default_mixing_parameters_anode
                    if electrode_type == "anode"
                    else default_mixing_parameters_cathode
                ),
            )
            self.factory_structure[electrode_type]["coating"] = CoatingMachine(
                process_name=f"coating_{electrode_type}",
                coating_parameters=default_coating_parameters,
            )
            self.factory_structure[electrode_type]["drying"] = DryingMachine(
                process_name=f"drying_{electrode_type}",
                drying_parameters=default_drying_parameters,
            )
            self.factory_structure[electrode_type]["calendaring"] = CalendaringMachine(
                process_name=f"calendaring_{electrode_type}",
                calendaring_parameters=default_calendaring_parameters,
            )
            self.factory_structure[electrode_type]["slitting"] = SlittingMachine(
                process_name=f"slitting_{electrode_type}",
                slitting_parameters=default_slitting_parameters,
            )
            self.factory_structure[electrode_type]["inspection"] = (
                ElectrodeInspectionMachine(
                    process_name=f"inspection_{electrode_type}",
                    electrode_inspection_parameters=default_electrode_inspection_parameters,
                )
            )

        # ✅ Cell line machines
        self.factory_structure["cell"]["rewinding"] = RewindingMachine(
            process_name="rewinding_cell",
            rewinding_parameters=default_rewinding_parameters,
        )
        self.factory_structure["cell"]["electrolyte_filling"] = (
            ElectrolyteFillingMachine(
                process_name="electrolyte_filling_cell",
                electrolyte_filling_parameters=default_electrolyte_filling_parameters,
            )
        )
        self.factory_structure["cell"]["formation_cycling"] = FormationCyclingMachine(
            process_name="formation_cycling_cell",
            formation_cycling_parameters=default_formation_cycling_parameters,
        )
        self.factory_structure["cell"]["aging"] = AgingMachine(
            process_name="aging_cell",
            aging_parameters=default_aging_parameters,
        )

    def __run_electrode_line(
        self, electrode_type: Union["anode", "cathode"], batch: Batch  # type: ignore
    ):
        """this function is to run the electrode line for a specific batch (part of __run_pipeline_on_batch)
        Needs further work to improve the efficiency of the simulation
        """
        model = getattr(batch, f"{electrode_type}_line_model")

        for stage in [
            "mixing",
            "coating",
            "drying",
            "calendaring",
            "slitting",
            "inspection",
        ]:
            # (1) get the machine in order in the electrode line
            running_machine = self.factory_structure[electrode_type][stage]
            
            # (2) For mixing stage, update machine parameters with batch-specific parameters
            if stage == "mixing":
                mixing_params = getattr(batch, f"{electrode_type}_mixing_params")
                running_machine.update_machine_parameters(mixing_params)
            
            # (3) input into the machine (could be from the previous stage or from the initial mixing machine)
            running_machine.receive_model_from_previous_process(model)
            # (4) run the machine (start the simulation)
            running_machine.run()
            # (5) update the batch model (local)
            model = running_machine.battery_model
            # (6) clean up the machine (turn off the machine and empty the battery model (possibly for the next batch))
            running_machine.clean_up()
            # (7) update the batch model (global)
            setattr(batch, f"{electrode_type}_line_model", model)

    def __run_assembled_cell_line(
        self,
        batch: Batch,
    ):
        """this function is to run the assembled cell line for a specific batch (part of __run_pipeline_on_batch)
        Needs further work to improve the efficiency of the simulation
        """
        model = batch.cell_line_model
        for stage in ["rewinding", "electrolyte_filling", "formation_cycling", "aging"]:
            # (1) get the machine in order in the cell line (which could be from the previous stage or from the initial rewinding machine)
            running_machine = self.factory_structure["cell"][stage]
            # (2) input into the machine (could be from the previous stage or from the initial rewinding machine)
            running_machine.receive_model_from_previous_process(model)
            # (3) run the machine (start the simulation)
            running_machine.run()
            # (4) update the batch model (local)
            model = running_machine.battery_model
            # (5) clean up the machine (turn off the machine and empty the battery model (possibly for the next batch))
            running_machine.clean_up()
            # (6) update the batch model (global)
            setattr(batch, f"cell_line_model", model)

    def __run_pipeline_on_batch(self, batch: Batch):
        # Import notification functions
        try:
            from backend.src.server.notification_queue import notify_machine_status
        except ImportError:
            def notify_machine_status(*args, **kwargs):
                pass
        
        # Notify batch processing start
        notify_machine_status(
            machine_id="plant_simulation",
            line_type="factory",
            process_name="batch_processing",
            status="batch_started",
            data={
                "message": f"🚀 Starting full battery manufacturing process for batch {batch.batch_id}",
                "batch_id": batch.batch_id,
                "anode_params": batch.anode_mixing_params.get_parameters_dict(),
                "cathode_params": batch.cathode_mixing_params.get_parameters_dict()
            }
        )
        
        # to simulate anode and cathode lines in parallel
        run_anode_thread = Thread(
            target=self.__run_electrode_line, args=("anode", batch)
        )
        run_cathode_thread = Thread(
            target=self.__run_electrode_line, args=("cathode", batch)
        )
        
        # Notify electrode line processing start
        notify_machine_status(
            machine_id="plant_simulation",
            line_type="factory",
            process_name="electrode_lines",
            status="electrode_processing_started",
            data={
                "message": "Starting anode and cathode electrode lines in parallel",
                "batch_id": batch.batch_id
            }
        )
        
        # start electrode lines' simulation in parallel
        run_anode_thread.start()
        run_cathode_thread.start()
        # wait for the electrode lines' simulation to finish in parallel
        run_anode_thread.join()
        run_cathode_thread.join()
        
        # Notify electrode lines completion
        notify_machine_status(
            machine_id="plant_simulation",
            line_type="factory",
            process_name="electrode_lines",
            status="electrode_processing_completed",
            data={
                "message": "✅ Anode and cathode electrode lines completed successfully",
                "batch_id": batch.batch_id
            }
        )
        
        # assemble the cell line model
        batch.assemble_cell_line_model()
        
        # Notify cell assembly start
        notify_machine_status(
            machine_id="plant_simulation",
            line_type="factory",
            process_name="cell_assembly",
            status="cell_assembly_started",
            data={
                "message": "🔋 Starting cell assembly line (rewinding → electrolyte filling → formation cycling → aging)",
                "batch_id": batch.batch_id
            }
        )
        
        # run the assembled cell line
        self.__run_assembled_cell_line(batch)
        
        # Notify complete batch completion
        notify_machine_status(
            machine_id="plant_simulation",
            line_type="factory",
            process_name="batch_processing",
            status="batch_completed",
            data={
                "message": f"🎉 BATCH COMPLETE: Battery manufacturing finished for batch {batch.batch_id}!",
                "batch_id": batch.batch_id,
                "manufacturing_complete": True
            }
        )
        
        return True

    def __get_machine(self, line_type: str, machine_id: str):
        if line_type not in self.factory_structure:
            raise ValueError(f"Line type '{line_type}' is not found")
        elif machine_id not in self.factory_structure[line_type]:
            raise ValueError(f"Machine '{machine_id}' is not found")
        else:
            return self.factory_structure[line_type][machine_id]

    def add_batch(self, batch: Batch):
        if len(self.batch_requests) >= 3:
            raise ValueError("Maximum number of batches reached")
        else:
            self.batch_requests.append(batch)

    def run(self, out_of_batch_event: Event = None):
        """this function is to run the pipeline for a specific batch (part of __run_pipeline_on_batch)"""
        while self.batch_requests:
            # check the mixing machines
            anode_mixing_machine = self.factory_structure["anode"]["mixing"].state
            cathode_mixing_machine = self.factory_structure["cathode"]["mixing"].state
            if not anode_mixing_machine and not cathode_mixing_machine:
                batch = self.batch_requests.pop(0)
                run_batch_thread = Thread(
                    target=self.__run_pipeline_on_batch, args=(batch,)
                )
                run_batch_thread.start()
                self.running_batches.append(batch)
                run_batch_thread.join()
                self.running_batches.remove(batch)
        if out_of_batch_event:
            out_of_batch_event.set()

    def get_machine_status(self, line_type: str, machine_id: str):
        machine = self.__get_machine(line_type, machine_id)
        return machine.get_current_state()

    def get_current_plant_state(self):
        batch_requests = [batch.get_batch_state() for batch in self.batch_requests]
        running_batches = [batch.get_batch_state() for batch in self.running_batches]
        machine_statuses = [
            self.factory_structure[line_type][machine_id].get_current_state()
            for line_type in self.factory_structure
            for machine_id in self.factory_structure[line_type]
        ]
        return {
            "batch_requests": batch_requests,
            "running_batches": running_batches,
            "machine_statuses": machine_statuses,
        }

    def reset_plant(self):
        self.batch_requests = []
        self.running_batches = []
        self.factory_structure = {
            "anode": {
                "mixing": None,
                "coating": None,
                "drying": None,
                "calendaring": None,
                "slitting": None,
                "inspection": None,
            },
            "cathode": {
                "mixing": None,
                "coating": None,
                "drying": None,
                "calendaring": None,
                "slitting": None,
                "inspection": None,
            },
            "cell": {
                "rewinding": None,
                "electrolyte_filling": None,
                "formation_cycling": None,
                "aging": None,
            },
        }
        self.__initialise_default_factory_structure()
        return True

    def update_machine_parameters(self, line_type: str, machine_id: str, parameters):
        """Update parameters for a specific machine."""
        machine = self.__get_machine(line_type, machine_id)
        if machine.state:
            raise ValueError("Machine is running, cannot update parameters")
        machine.validate_parameters(parameters)
        machine.update_machine_parameters(parameters)
        return True<|MERGE_RESOLUTION|>--- conflicted
+++ resolved
@@ -65,17 +65,10 @@
     def __initialise_default_factory_structure(self):
         # ✅ Mixing uses MaterialRatios
         default_mixing_parameters_anode = MixingParameters(
-<<<<<<< HEAD
-            AM_ratio=0.495, CA_ratio=0.045, PVDF_ratio=0.05, solvent_ratio=0.41
-        )
-        default_mixing_parameters_cathode = MixingParameters(
-            AM_ratio=0.598, CA_ratio=0.039, PVDF_ratio=0.013, solvent_ratio=0.35
-=======
             material_ratios=MaterialRatios(AM=0.495, CA=0.045, PVDF=0.05, solvent=0.41)
         )
         default_mixing_parameters_cathode = MixingParameters(
             material_ratios=MaterialRatios(AM=0.513, CA=0.039, PVDF=0.098, solvent=0.35)
->>>>>>> 6ec7209a
         )
 
         default_coating_parameters = CoatingParameters(
