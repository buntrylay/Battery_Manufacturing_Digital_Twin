--- conflicted
+++ resolved
@@ -225,7 +225,6 @@
         if not event.data or "batch_id" in event.data:
             return
         # should have the machine_id
-<<<<<<< HEAD
         if not "machine_id" in event.data:
             raise
         # obtain the batch_id from the running machine
@@ -233,16 +232,6 @@
             event.data["machine_id"]
         ]
         event.data["batch_id"] = batch_id_from_machine_batch_list
-=======
-        if "machine_id" not in event.data:
-            return  # Changed from raise to return for graceful handling
-        # Only attach if we have batch context for this machine
-        if event.data["machine_id"] in self.__machine_batch_context:
-            batch_id_from_machine_batch_list = self.__machine_batch_context[
-                event.data["machine_id"]
-            ]
-            event.data["batch_id"] = batch_id_from_machine_batch_list
->>>>>>> cc5ebb07
 
     def __get_machine(self, line_type: str, machine_id: str):
         """gets the machine at a particular line, throws if none exists"""
