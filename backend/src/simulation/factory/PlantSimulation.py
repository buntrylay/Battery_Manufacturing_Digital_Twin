import array
from threading import Thread
from typing import Union
from simulation.machine import MixingMachine, CoatingMachine
<<<<<<< HEAD
from simulation.battery_model import MixingModel, CoatingModel
from simulation.process_parameters import MixingParameters, CoatingParameters
=======
from simulation.machine.DryingMachine import DryingMachine
from simulation.machine.CalendaringMachine import CalendaringMachine
from simulation.machine.SlittingMachine import SlittingMachine
from simulation.machine.ElectrodeInspectionMachine import ElectrodeInspectionMachine
from simulation.machine.RewindingMachine import RewindingMachine
from simulation.machine.ElectrolyteFillingMachine import ElectrolyteFillingMachine
from simulation.machine.FomationCyclingMachine import FormationCyclingMachine
from simulation.machine.AgingMachine import AgingMachine
from simulation.battery_model import MixingModel, CoatingModel, DryingModel, CalendaringModel, SlittingModel, ElectrodeInspectionModel, RewindingModel, ElectrolyteFillingModel, FormationCyclingModel, AgingModel
from simulation.process_parameters import (
    CoatingParameters,
    MixingParameters,
    DryingParameters,
    CalendaringParameters,
    SlittingParameters,
    ElectrodeInspectionParameters,
    RewindingParameters,
    ElectrolyteFillingParameters,
    FormationCyclingParameters,
    AgingParameters,
)
from simulation.process_parameters.MixingParameters import MaterialRatios
>>>>>>> a67441a4
from simulation.factory.Batch import Batch


class PlantSimulation:
    def __init__(self):
        self.batches = array.array()
        self.factory_structure = {
            "anode": {
                "mixing": None,
                "coating": None,
                "drying": None,
                "calendaring": None,
                "slitting": None,
                "inspection": None,
            },
            "cathode": {
                "mixing": None,
                "coating": None,
                "drying": None,
                "calendaring": None,
                "slitting": None,
                "inspection": None,
            },
            "cell": {
                "rewinding": None,
                "electrolyte_filling": None,
                "formation_cycling": None,
                "aging": None,
            },
        }
        self.initialise_default_factory_structure()

    def initialise_default_factory_structure(self):
        # initialise default mixing parameters
        default_mixing_parameters_anode = MixingParameters(
            AM_ratio=1.495, CA_ratio=0.045, PVDF_ratio=0.05, solvent_ratio=0.41
        )
        default_mixing_parameters_cathode = MixingParameters(
<<<<<<< HEAD
            AM_ratio=0.598, CA_ratio=0.039, PVDF_ratio=0.013, solvent_ratio=0.35
=======
            AM=0.013, CA=0.039, PVDF=0.598, solvent=0.35
>>>>>>> a67441a4
        )
        default_coating_parameters = CoatingParameters(
            coating_speed=0.05, gap_height=200e-6, flow_rate=5e-6, coating_width=0.5
        )
<<<<<<< HEAD
        # TODO: Drying, Calendaring, Slitting, Inspection parameters
=======
        default_drying_parameters = DryingParameters(
            web_speed=0.05
        )
        default_calendaring_parameters = CalendaringParameters(
            roll_gap=100e-6,
            roll_pressure=5e6,
            temperature=80,
            roll_speed=0.1,
            dry_thickness=100e-6,
            initial_porosity=0.4,
        )
        default_slitting_parameters = SlittingParameters(
            blade_sharpness=1.0,
            slitting_speed=0.1,
            slitting_tension=50.0,
            target_width=0.5,
        )
        default_electrode_inspection_parameters = ElectrodeInspectionParameters(
            epsilon_width_max=0.1, 
            epsilon_thickness_max=10e-6, 
            B_max=2.0, 
            D_surface_max=3
        )
        default_rewinding_parameters = RewindingParameters(
            rewinding_speed=0.5,
            initial_tension=100.0,
            tapering_steps=0.3,
            environment_humidity=30.0,
        )
        default_electrolyte_filling_parameters = ElectrolyteFillingParameters(
            Vacuum_level = 100,
            Vacuum_filling = 60,
            Soaking_time = 10,
        )
        default_formation_cycling_parameters = FormationCyclingParameters(
            Charge_current_A=0.05, 
            Charge_voltage_limit_V=4.2, 
            Initial_Voltage=1
        )
        default_aging_parameters = AgingParameters(
            k_leak=1e-8, 
            temperature=25, 
            aging_time_days=10
        )
>>>>>>> a67441a4
        # create and append machines to electrode lines
        for electrode_type in ["anode", "cathode"]:
            self.factory_structure[electrode_type]["mixing"] = MixingMachine(
                process_name=f"mixing_{electrode_type}",
                mixing_parameters=(
                    default_mixing_parameters_anode
                    if electrode_type == "anode"
                    else default_mixing_parameters_cathode
                ),
            )
            self.factory_structure[electrode_type]["coating"] = CoatingMachine(
                process_name=f"coating_{electrode_type}",
                coating_parameters=default_coating_parameters,
            )
<<<<<<< HEAD
            # TODO: drying, calendaring, slitting, inspection
        # TODO: create and append machines to merged line
=======
            self.factory_structure[electrode_type]["drying"] = DryingMachine(
                process_name=f"drying_{electrode_type}",
                drying_parameters=default_drying_parameters,
            )
            self.factory_structure[electrode_type]["calendaring"] = CalendaringMachine(
                process_name=f"calendaring_{electrode_type}",
                calendaring_parameters=default_calendaring_parameters,
            )
            self.factory_structure[electrode_type]["slitting"] = SlittingMachine(
                process_name=f"slitting_{electrode_type}",
                slitting_parameters=default_slitting_parameters,
            )
            self.factory_structure[electrode_type]["inspection"] = ElectrodeInspectionMachine(
                process_name=f"inspection_{electrode_type}",
                electrode_inspection_parameters=default_electrode_inspection_parameters,
            )  

            # start thhe cell simulation line  
            self.factory_structure["cell"]["rewinding"] = RewindingMachine(    
                process_name="rewinding",
                rewinding_parameters=default_rewinding_parameters,
            )
            self.factory_structure["cell"]["electrolyte_filling"] = ElectrolyteFillingMachine(
                process_name="electrolyte_filling",
                electrolyte_filling_parameters=default_electrolyte_filling_parameters,
            )
            self.factory_structure["cell"]["formation_cycling"] = FormationCyclingMachine(
                process_name="formation_cycling",
                formation_cycling_parameters=default_formation_cycling_parameters,
            )
            self.factory_structure["cell"]["aging"] = AgingMachine(
                process_name="aging",
                aging_parameters=default_aging_parameters,
            )
>>>>>>> a67441a4

    def run_electrode_line(
        self, electrode_type: Union["anode", "cathode"], battery_model: MixingModel  # type: ignore
    ):
        for stage in ["mixing", "coating", "drying", "calendaring", "slitting", "inspection"]:
            running_machine = self.factory_structure[electrode_type][stage]
            running_machine.receive_model_from_previous_process(battery_model)
            running_machine.run()
            battery_model = running_machine.battery_model

    def run_cell_line(
        self,
        electrode_inspection_model_anode: ElectrodeInspectionModel,
        electrode_inspection_model_cathode: ElectrodeInspectionModel,
    ):
        # TODO: rewinding, electrolyte_filling, formation_cycling, aging
        rewinding_machine = self.factory_structure["cell"]["rewinding"]
        rewinding_machine.input_model(electrode_inspection_model_anode, electrode_inspection_model_cathode)
        rewinding_machine.run()
        battery_model = rewinding_machine.battery_model

        for stage in ["electrolyte_filling", "formation_cycling", "aging"]:
            running_machine = self.factory_structure["cell"][stage]
            running_machine.input_model(battery_model)
            running_machine.run()
            battery_model = running_machine.battery_model

    def run_pipeline(self):
<<<<<<< HEAD
        """Run the pipeline. This is the main function that runs the pipeline."""
        batch = self.batches.get()
        run_anode_thread = Thread(
            target=self.run_electrode_line, args=("anode", batch.anode_line_model)
        )
        run_cathode_thread = Thread(
            target=self.run_electrode_line,
            args=("cathode", batch.cathode_line_model),
        )
        run_anode_thread.start()
        run_cathode_thread.start()
        run_anode_thread.join()
        run_cathode_thread.join()
        self.run_cell_line(batch.anode_line_model, batch.cathode_line_model)
        return
=======
        while self.batch_queue:
            batch = self.batch_queue.get()
            run_anode_thread = Thread(
                target=self.run_electrode_line, 
                args=("anode", batch.anode_line_model)
            )
            run_cathode_thread = Thread(
                target=self.run_electrode_line,
                args=("cathode", batch.cathode_line_model),
            )
            run_anode_thread.start()
            run_cathode_thread.start()
            run_anode_thread.join()
            run_cathode_thread.join()

            inspection_model_anode = self.factory_structure["anode"]["inspection"].battery_model
            inspection_model_cathode = self.factory_structure["cathode"]["inspection"].battery_model
            self.run_cell_line(inspection_model_anode, inspection_model_cathode)
>>>>>>> a67441a4

    def add_batch(self, batch: Batch):
        if len(self.batches) >= 10:
            raise ValueError("Maximum number of batches reached")
        else:
            self.batches.append(batch)

    def get_machine_status(self, line_type: str, machine_id: str):
        return self.factory_structure[line_type][machine_id].get_current_state()

    def get_current_plant_state(self):
        pass
        # plant_state = {
        #     "batch_queue": self.batch_queue.qsize(),
        #     "factory_structure": self.factory_structure,
        # }
        # return plant_state

    def update_machine_parameters(self, line_type: str, machine_id: str, parameters):
        """Update parameters for a specific machine."""
        machine = self.get_machine(line_type, machine_id)
        if machine is None:
            raise ValueError(f"Machine '{machine_id}' is not found")
        machine.validate_parameters(parameters)
        machine.update_machine_parameters(parameters)
        return True

    def get_machine(self, line_type: str, machine_id: str):
        return self.factory_structure[line_type][machine_id]<|MERGE_RESOLUTION|>--- conflicted
+++ resolved
@@ -2,10 +2,6 @@
 from threading import Thread
 from typing import Union
 from simulation.machine import MixingMachine, CoatingMachine
-<<<<<<< HEAD
-from simulation.battery_model import MixingModel, CoatingModel
-from simulation.process_parameters import MixingParameters, CoatingParameters
-=======
 from simulation.machine.DryingMachine import DryingMachine
 from simulation.machine.CalendaringMachine import CalendaringMachine
 from simulation.machine.SlittingMachine import SlittingMachine
@@ -28,7 +24,6 @@
     AgingParameters,
 )
 from simulation.process_parameters.MixingParameters import MaterialRatios
->>>>>>> a67441a4
 from simulation.factory.Batch import Batch
 
 
@@ -67,18 +62,11 @@
             AM_ratio=1.495, CA_ratio=0.045, PVDF_ratio=0.05, solvent_ratio=0.41
         )
         default_mixing_parameters_cathode = MixingParameters(
-<<<<<<< HEAD
-            AM_ratio=0.598, CA_ratio=0.039, PVDF_ratio=0.013, solvent_ratio=0.35
-=======
             AM=0.013, CA=0.039, PVDF=0.598, solvent=0.35
->>>>>>> a67441a4
         )
         default_coating_parameters = CoatingParameters(
             coating_speed=0.05, gap_height=200e-6, flow_rate=5e-6, coating_width=0.5
         )
-<<<<<<< HEAD
-        # TODO: Drying, Calendaring, Slitting, Inspection parameters
-=======
         default_drying_parameters = DryingParameters(
             web_speed=0.05
         )
@@ -123,7 +111,6 @@
             temperature=25, 
             aging_time_days=10
         )
->>>>>>> a67441a4
         # create and append machines to electrode lines
         for electrode_type in ["anode", "cathode"]:
             self.factory_structure[electrode_type]["mixing"] = MixingMachine(
@@ -138,10 +125,6 @@
                 process_name=f"coating_{electrode_type}",
                 coating_parameters=default_coating_parameters,
             )
-<<<<<<< HEAD
-            # TODO: drying, calendaring, slitting, inspection
-        # TODO: create and append machines to merged line
-=======
             self.factory_structure[electrode_type]["drying"] = DryingMachine(
                 process_name=f"drying_{electrode_type}",
                 drying_parameters=default_drying_parameters,
@@ -176,7 +159,6 @@
                 process_name="aging",
                 aging_parameters=default_aging_parameters,
             )
->>>>>>> a67441a4
 
     def run_electrode_line(
         self, electrode_type: Union["anode", "cathode"], battery_model: MixingModel  # type: ignore
@@ -205,23 +187,6 @@
             battery_model = running_machine.battery_model
 
     def run_pipeline(self):
-<<<<<<< HEAD
-        """Run the pipeline. This is the main function that runs the pipeline."""
-        batch = self.batches.get()
-        run_anode_thread = Thread(
-            target=self.run_electrode_line, args=("anode", batch.anode_line_model)
-        )
-        run_cathode_thread = Thread(
-            target=self.run_electrode_line,
-            args=("cathode", batch.cathode_line_model),
-        )
-        run_anode_thread.start()
-        run_cathode_thread.start()
-        run_anode_thread.join()
-        run_cathode_thread.join()
-        self.run_cell_line(batch.anode_line_model, batch.cathode_line_model)
-        return
-=======
         while self.batch_queue:
             batch = self.batch_queue.get()
             run_anode_thread = Thread(
@@ -240,7 +205,6 @@
             inspection_model_anode = self.factory_structure["anode"]["inspection"].battery_model
             inspection_model_cathode = self.factory_structure["cathode"]["inspection"].battery_model
             self.run_cell_line(inspection_model_anode, inspection_model_cathode)
->>>>>>> a67441a4
 
     def add_batch(self, batch: Batch):
         if len(self.batches) >= 10:
