import os
import sys

# for simulation & concurrency
import threading

# for API
from fastapi import FastAPI, HTTPException, WebSocket, WebSocketDisconnect
from fastapi.middleware.cors import CORSMiddleware
from pydantic import BaseModel
from typing import Dict, Any
import uvicorn

# --- Path and Simulation Module Imports ---
# This points from `backend/src/server` up one level to `backend/src` so that `simulation` can be imported

# Import the core simulation class
from simulation.factory.PlantSimulation import PlantSimulation

# Import websocket manager & database helper (singletons)
from server.websocket_manager import websocket_manager
from server.db.db_helper import database_helper
<<<<<<< HEAD
=======
from server.db.db import engine, SessionLocal
from server.db.model_table import *
>>>>>>> bd57b24a

# Import event handlers
from server.event_handler import EventHandler

<<<<<<< HEAD
# Import parameter mapping utilities
from server.parameter_mapper import ParameterMapper

=======
>>>>>>> bd57b24a
from server.logging_helper import configure_logging, get_logger

# initialise logging once for the server process
configure_logging()
logger = get_logger("server")

# Pydantic models for request bodies
class ParameterRequest(BaseModel):
    stage: str
    parameters: Dict[str, float]

# main FastAPI app
app = FastAPI()
# Add CORS middleware
app.add_middleware(
    CORSMiddleware,
    allow_origins=["*"],  # Allow all origins for development
    allow_credentials=True,
    allow_methods=["*"],
    allow_headers=["*"],
)
# core plant simulation object
battery_plant_simulation = PlantSimulation()
# regarding the simulation thread
factory_run_thread = None
out_of_batch_event = threading.Event()
# WebSocket connection management
# Initialise event handler with shared dependencies
event_handler = EventHandler(
    plant_simulation=battery_plant_simulation,
    websocket_manager=websocket_manager,
    database_helper=database_helper,
)

TABLE_MAP = {
    "anode_mixing": AnodeMixing,
    "cathode_mixing": CathodeMixing,
    "anode_coating": AnodeCoating,
    "cathode_coating": CathodeCoating,
    "anode_drying": AnodeDrying,
    "cathode_drying": CathodeDrying,
    "anode_calendaring": AnodeCalendaring,
    "cathode_calendaring": CathodeCalendaring,
    "anode_slitting": AnodeSlitting,
    "cathode_slitting": CathodeSlitting,
    "anode_inspection": AnodeInspection,
    "cathode_inspection": CathodeInspection,
    "rewinding": Rewinding,
    "electrolyte_filling": ElectrolyteFilling,
    "formation_cycling": FormationCycling,
    "aging": Aging,
}

def serialize_row(row):
    """Serialize a SQLAlchemy row to a dict."""
    return {c.name: getattr(row, c.name) for c in row.__table__.columns}

@app.get("/")
def root():
    return {"message": "This is the V2 API for the battery manufacturing digital twin!"}


@app.websocket("/ws/status")
async def websocket_endpoint(websocket: WebSocket):
    """WebSocket endpoint for real-time machine status updates."""
    await websocket_manager.connect(websocket)
    try:
        while True:
            # Keep the connection alive and handle any incoming messages
            data = await websocket.receive_text()
            # Echo back any received messages (optional)
            await websocket_manager.send_personal_message(f"Echo: {data}", websocket)
    except WebSocketDisconnect:
        websocket_manager.disconnect(websocket)


@app.get("/api/simulation/state")
def get_plant_state():
    """Get the current state of the plant. Returns a dictionary with the current state of the plant."""
    # quite done, just some validation I think depending on my teammate's implementation of get_current_plant_state()
    global battery_plant_simulation
    return battery_plant_simulation.get_current_plant_state()


@app.post("/api/simulation/start")
def add_batch():
    """Add a batch to the plant."""
    global battery_plant_simulation
    global factory_run_thread
    global out_of_batch_event
    try:
        battery_plant_simulation.add_batch()
    except ValueError as e:
        # over limit of batches
        raise HTTPException(status_code=400, detail=str(e))
    if factory_run_thread is None:
        factory_run_thread = threading.Thread(
            target=battery_plant_simulation.run, args=(out_of_batch_event,)
        )
        factory_run_thread.start()
    elif out_of_batch_event.is_set():
        factory_run_thread = None
        out_of_batch_event.clear()
        factory_run_thread = threading.Thread(
            target=battery_plant_simulation.run, args=(out_of_batch_event,)
        )
        factory_run_thread.start()
        return {"message": "Plant started successfully"}


@app.get("/api/machine/{line_type}/{machine_id}/status")
def get_machine_status(line_type: str, machine_id: str):
    """Get the status of a machine. Returns a dictionary with the status of the machine."""
    # quite done, just some validation I think depending on my teammate's implementation of get_machine_status()
    global battery_plant_simulation
    try:
        return battery_plant_simulation.get_machine_status(line_type, machine_id)
    except ValueError as e:
        raise HTTPException(status_code=400, detail=str(e))
    except Exception as e:
        raise HTTPException(status_code=500, detail=f"Internal server error: {str(e)}")


@app.patch("/api/machine/{line_type}/{machine_id}/parameters")
def update_machine_params(line_type: str, machine_id: str, parameters: dict):
    """Update machine parameters with validation."""
    global battery_plant_simulation
    try:
        # Delegate validation to PlantSimulation / Machine classes
        if battery_plant_simulation.update_machine_parameters(
            line_type, machine_id, parameters
        ):
            return {
                "message": f"Machine {machine_id} parameters updated successfully",
                "line_type": line_type,
                "machine_id": machine_id,
            }
    except TypeError as e:
        raise HTTPException(status_code=400, detail=str(e))
    except ValueError as e:
        raise HTTPException(status_code=400, detail=str(e))
    except Exception as e:
        raise HTTPException(status_code=500, detail=f"Internal server error: {str(e)}")


@app.post("/api/simulation/reset")
def reset_plant():
    """Reset the plant."""
    global battery_plant_simulation
    global factory_run_thread
    global out_of_batch_event
    # reset the factory run thread
    if factory_run_thread:
        factory_run_thread.join()
        factory_run_thread = None
    # reset the plant simulation object
    battery_plant_simulation.reset_plant()
    # reset the event
    if out_of_batch_event.is_set():
        out_of_batch_event.clear()
    return {"message": "Plant reset successfully"}


@app.post("/api/parameters/validate")
def validate_parameters(request_data: ParameterRequest):
    """
    Validate frontend parameters for a specific stage.
    
    Expected format:
    {
        "stage": "Anode Mixing",
        "parameters": {
            "Anode PVDF": 0.05,
            "Anode CA": 0.045,
            "Anode AM": 0.495,
            "Anode Solvent": 0.41
        }
    }
    """
    try:
        stage = request_data.stage
        parameters = request_data.parameters
        
        if not stage:
            raise HTTPException(status_code=400, detail="Stage name is required")
        
        validation_result = ParameterMapper.validate_frontend_parameters(parameters, stage)
        
        if validation_result["valid"]:
            return {
                "valid": True,
                "message": validation_result["message"],
                "stage": stage,
                "line_type": validation_result["line_type"],
                "machine_id": validation_result["machine_id"]
            }
        else:
            return {
                "valid": False,
                "error": validation_result["error"],
                "message": validation_result["message"]
            }
    
    except Exception as e:
        logger.error(f"Parameter validation error: {e}")
        raise HTTPException(status_code=500, detail=f"Internal server error: {str(e)}")


@app.post("/api/parameters/update")
def update_parameters_from_frontend(request_data: ParameterRequest):
    """
    Update machine parameters using frontend field names.
    
    Expected format:
    {
        "stage": "Anode Mixing",
        "parameters": {
            "Anode PVDF": 0.05,
            "Anode CA": 0.045,
            "Anode AM": 0.495,
            "Anode Solvent": 0.41
        }
    }
    """
    global battery_plant_simulation
    
    try:
        stage = request_data.stage
        parameters = request_data.parameters
        
        if not stage or not parameters:
            raise HTTPException(status_code=400, detail="Stage and parameters are required")
        
        # Validate and convert parameters
        validation_result = ParameterMapper.validate_frontend_parameters(parameters, stage)
        
        if not validation_result["valid"]:
            raise HTTPException(status_code=400, detail=validation_result["error"])
        
        line_type = validation_result["line_type"]
        machine_id = validation_result["machine_id"]
        parameter_obj = validation_result["parameters"]
        
        # Update the machine parameters
        try:
            if battery_plant_simulation.update_machine_parameters(line_type, machine_id, parameter_obj):
                return {
                    "message": f"Parameters updated successfully for {stage}",
                    "stage": stage,
                    "line_type": line_type,
                    "machine_id": machine_id,
                    "updated_parameters": parameter_obj.get_parameters_dict()
                }
        except RuntimeError as e:
            raise HTTPException(status_code=409, detail=str(e))  # Machine busy
    
    except HTTPException:
        raise
    except Exception as e:
        logger.error(f"Parameter update error: {e}")
        raise HTTPException(status_code=500, detail=f"Internal server error: {str(e)}")


@app.get("/api/parameters/current/{stage}")
def get_current_parameters(stage: str):
    """
    Get current parameters for a machine stage.
    Returns parameters in frontend-friendly format.
    """
    global battery_plant_simulation
    
    try:
        # Convert stage to machine info
        line_type, machine_id = ParameterMapper.stage_to_machine_info(stage)
        
        # Get current machine status (includes parameters)
        machine_status = battery_plant_simulation.get_machine_status(line_type, machine_id)
        
        if "machine_parameters" in machine_status:
            return {
                "stage": stage,
                "line_type": line_type,
                "machine_id": machine_id,
                "parameters": machine_status["machine_parameters"],
                "machine_state": machine_status.get("state", "Unknown")
            }
        else:
            raise HTTPException(status_code=404, detail="Machine parameters not found")
    
    except ValueError as e:
        raise HTTPException(status_code=400, detail=str(e))
    except Exception as e:
        logger.error(f"Get parameters error: {e}")
        raise HTTPException(status_code=500, detail=f"Internal server error: {str(e)}")


# Startup event to initialise event-driven architecture
@app.on_event("startup")
async def startup_event():
    """Initialise the event-driven architecture."""
    try:
        event_handler.initialise_system_subscriptions()
        logger.info("[startup] Successfully initialised event-driven architecture!")
    except Exception as e:
        logger.exception("[startup] Error initialising event-driven architecture")
        raise
    
    try:
         database_helper.start_worker(lambda msg: print(msg))
         logger.info("Successfully created database helper!")
    except Exception as e:
         logger.error(f"Error creating database helper: {e}")

@app.get("/api/db/{table_name}")
def get_table_entries(table_name: str):
    """Return all entries from the specified table."""
    table_class = TABLE_MAP.get(table_name)
    if not table_class:
        return {"error": f"Table '{table_name}' not found."}
    try:
        db = SessionLocal()
        rows = db.query(table_class).all()
        db.close()
        if not rows:
            return {"message": f"No entries found in {table_name} table.", "data": []}
        return {"data": [serialize_row(row) for row in rows]}
    except Exception as e:
        return {"error": f"Failed to fetch entries from {table_name}: {str(e)}"}

if __name__ == "__main__":
    uvicorn.run(app, host="0.0.0.0", port=8000)<|MERGE_RESOLUTION|>--- conflicted
+++ resolved
@@ -20,21 +20,15 @@
 # Import websocket manager & database helper (singletons)
 from server.websocket_manager import websocket_manager
 from server.db.db_helper import database_helper
-<<<<<<< HEAD
-=======
 from server.db.db import engine, SessionLocal
 from server.db.model_table import *
->>>>>>> bd57b24a
 
 # Import event handlers
 from server.event_handler import EventHandler
 
-<<<<<<< HEAD
 # Import parameter mapping utilities
 from server.parameter_mapper import ParameterMapper
 
-=======
->>>>>>> bd57b24a
 from server.logging_helper import configure_logging, get_logger
 
 # initialise logging once for the server process
