--- conflicted
+++ resolved
@@ -1,31 +1,4 @@
 import os
-<<<<<<< HEAD
-import time
-import threading
-from collections import deque
-from datetime import datetime
-from typing import List, Dict, Any
-
-import sqlalchemy
-from fastapi import FastAPI, HTTPException, WebSocket, WebSocketDisconnect
-from fastapi.middleware.cors import CORSMiddleware
-from pydantic import BaseModel
-import asyncio
-
-# Import database engine & session
-from backend.src.server.db.db import engine, SessionLocal
-from backend.src.server.db.model_table import *
-from backend.src.server.db.db_helper import DBHelper
-
-# Import the machine and model classes directly
-from simulation.battery_model.MixingModel import MixingModel
-from simulation.machine.MixingMachine import MixingMachine
-from simulation.battery_model.CoatingModel import CoatingModel
-from simulation.machine.CoatingMachine import CoatingMachine
-from simulation.process_parameters.Parameters import MixingParameters, CoatingParameters
-
-import uuid
-=======
 import sys
 import asyncio
 
@@ -49,16 +22,10 @@
 # Import the core simulation class
 from simulation.factory.Batch import Batch
 from simulation.factory.PlantSimulation import PlantSimulation
->>>>>>> 6ec7209a
 
 # Import notification queue
 from .notification_queue import notification_queue, notify_machine_status
 
-<<<<<<< HEAD
-### Db writing
-db_helper = DBHelper()
-
-=======
 app = FastAPI()
 
 # Add CORS middleware
@@ -75,7 +42,6 @@
 out_of_batch_event = threading.Event()
 
 # WebSocket connection management
->>>>>>> 6ec7209a
 class ConnectionManager:
     def __init__(self):
         self.active_connections: list[WebSocket] = []
@@ -88,145 +54,6 @@
         if websocket in self.active_connections:
             self.active_connections.remove(websocket)
 
-<<<<<<< HEAD
-    def broadcast(self, message: str):
-        for connection in self.active_connections:
-            asyncio.create_task(self._send_message(connection, message))
-
-manager = ConnectionManager()
-
-# Data (JSON) broadcasting
-data_queue = deque(maxlen=MAX_MESSAGES)
-data_lock = threading.Lock()
-
-class DataConnectionManager:
-    def __init__(self):
-        self.active_connections: List[WebSocket] = []
-
-    async def _send_json(self, websocket: WebSocket, payload: Dict[str, Any]):
-        try:
-            await websocket.send_json(payload)
-        except Exception:
-            self.disconnect(websocket)
-
-    async def connect(self, websocket: WebSocket):
-        await websocket.accept()
-        self.active_connections.append(websocket)
-        with data_lock:
-            for obj in data_queue:
-                await websocket.send_json(obj)
-
-    def disconnect(self, websocket: WebSocket):
-        if websocket in self.active_connections:
-            self.active_connections.remove(websocket)
-
-    def broadcast_json(self, payload: Dict[str, Any]):
-        for connection in self.active_connections:
-            asyncio.create_task(self._send_json(connection, payload))
-
-data_manager = DataConnectionManager()
-
-def thread_broadcast(message: str):
-    global main_loop
-    timestamp = datetime.now().strftime("%Y-%m-%d %H:%M:%S")
-    formatted_message = f"[{timestamp}] {message}"
-    with message_lock:
-        message_queue.append(formatted_message)
-    if main_loop and main_loop.is_running():
-        main_loop.call_soon_threadsafe(manager.broadcast, formatted_message)
-
-def thread_broadcast_data(payload: Dict[str, Any]):
-    """Thread-safe JSON data broadcast to /ws/data with small backlog."""
-    global main_loop
-    with data_lock:
-        data_queue.append(payload)
-    if main_loop and main_loop.is_running():
-        main_loop.call_soon_threadsafe(data_manager.broadcast_json, payload)
-
-class SlurryInput(BaseModel):
-    PVDF: float
-    CA: float
-    AM: float
-    Solvent: float
-
-class SimulationInput(BaseModel):
-    anode: SlurryInput
-    cathode: SlurryInput
-
-def _add_process(results: list, process: str) -> list:
-    if not isinstance(results, list):
-        return []
-    for r in results:
-        if isinstance(r, dict):
-            r["process"] = process
-    return results
-
-# Defaults for coating (tune as needed or make request-driven)
-COATING_DEFAULTS = dict(
-    coating_speed=1.0,
-    gap_height=0.1,
-    flow_rate=5.0,
-    coating_width=0.5,
-)
-
-def run_mixing(electrode_name: str, slurry: SlurryInput):
-    thread_broadcast(f"--- Starting {electrode_name} Mixing ---")
-    # Generate unique batch ID for this run
-    batch_id = str(uuid.uuid4())
-    
-    params = MixingParameters(
-        AM_ratio=slurry.AM,
-        CA_ratio=slurry.CA,
-        PVDF_ratio=slurry.PVDF,
-        solvent_ratio=slurry.Solvent,
-    )
-    model = MixingModel(electrode_name)
-    machine = MixingMachine(f"{electrode_name}_Mixer", model, params)
-
-    # Real-time data every 5 seconds
-    try:
-        machine.batch_id = batch_id
-        machine.data_broadcast_interval_sec = 0.1
-        machine.data_broadcast_fn = db_helper.queue_data
-    except Exception:
-        # If older class without attributes, ignore silently
-        pass
-
-    try:
-        machine.run()
-        thread_broadcast(f"--- {electrode_name} Mixing Finished ---")
-
-    except Exception as e:
-        thread_broadcast(f"✗ {electrode_name} mixing failed: {str(e)}")
-
-def run_simulation(payload: SimulationInput):
-    if not simulation_lock.acquire(blocking=False):
-        thread_broadcast("Simulation already in progress.")
-        return
-
-    try:
-        thread_broadcast("New simulation started.")
-        machines = [("Anode", payload.anode), ("Cathode", payload.cathode)]
-        for name, slurry in machines:
-            run_mixing(name, slurry)
-        thread_broadcast("Simulation complete.")
-
-
-        thread_broadcast("All simulation stages complete.")
-    except Exception as e:
-        thread_broadcast(f"SIMULATION FAILED: {str(e)}")
-    finally:
-        simulation_lock.release()
-
-app = FastAPI()
-app.add_middleware(
-    CORSMiddleware,
-    allow_origins=["*"],
-    allow_credentials=True,
-    allow_methods=["*"],
-    allow_headers=["*"],
-)
-=======
     async def send_personal_message(self, message: str, websocket: WebSocket):
         try:
             await websocket.send_text(message)
@@ -248,38 +75,15 @@
 
 manager = ConnectionManager()
 
->>>>>>> 6ec7209a
 
 @app.get("/")
 def root():
     return {"message": "This is the V2 API for the battery manufacturing digital twin!"}
 
-<<<<<<< HEAD
-     # Ensure tables exist
-    try:
-        create_tables()
-        thread_broadcast("✓ Database tables ensured.")
-    except Exception as e:
-        thread_broadcast(f"✗ Table creation failed: {e}")
-
-    # Start database worker thread
-    try:
-        db_helper.start_worker(thread_broadcast)
-        thread_broadcast("✓ Database worker started.")
-    except Exception as e:
-        thread_broadcast(f"✗ Database worker failed to start: {e}")
-
-@app.post("/start-simulation")
-def start_simulation(payload: SimulationInput):
-    with message_lock:
-        message_queue.clear()
-    threading.Thread(target=run_simulation, args=(payload,), daemon=True).start()
-    return {"message": "Simulation started. See WebSocket for progress."}
-=======
 @app.get("/health")
 def health_check():
     return {"status": "healthy", "timestamp": "2025-10-01T16:00:00Z"}
->>>>>>> 6ec7209a
+
 
 @app.websocket("/ws/status")
 async def websocket_endpoint(websocket: WebSocket):
@@ -293,18 +97,6 @@
             await manager.send_personal_message(f"Echo: {data}", websocket)
     except WebSocketDisconnect:
         manager.disconnect(websocket)
-<<<<<<< HEAD
-
-@app.websocket("/ws/data")
-async def websocket_data_endpoint(websocket: WebSocket):
-    await data_manager.connect(websocket)
-    try:
-        while True:
-            # Keep the socket alive; client messages are ignored
-            await websocket.receive_text()
-    except WebSocketDisconnect:
-        data_manager.disconnect(websocket)
-=======
 
 
 @app.get("/api/simulation/state")
@@ -436,28 +228,11 @@
     except Exception as e:
         raise HTTPException(status_code=500, detail=f"Internal server error: {str(e)}")
 
->>>>>>> 6ec7209a
 
 @app.post("/api/simulation/mixing/start")
 def start_mixing_simulation(mixing_data: dict):
     """Start real mixing simulation using actual MixingMachine class."""
     try:
-<<<<<<< HEAD
-        with engine.connect() as conn:
-            conn.execute(sqlalchemy.text("SELECT 1"))
-        return {"status": "ok"}
-    except Exception as e:
-        raise HTTPException(status_code=500, detail=str(e))
-
-@app.get("/db/tables")
-def list_tables():
-    try:
-        inspector = sqlalchemy.inspect(engine)
-        tables = inspector.get_table_names()
-        return {"tables": tables}
-    except Exception as e:
-        raise HTTPException(status_code=500, detail=str(e))
-=======
         electrode_type = mixing_data.get("electrode_type")
         if not electrode_type or electrode_type not in ["Anode", "Cathode"]:
             raise HTTPException(status_code=400, detail="Invalid electrode_type. Must be 'Anode' or 'Cathode'")
@@ -616,5 +391,4 @@
 
 
 if __name__ == "__main__":
-    uvicorn.run(app, host="0.0.0.0", port=8000)
->>>>>>> 6ec7209a
+    uvicorn.run(app, host="0.0.0.0", port=8000)