--- conflicted
+++ resolved
@@ -188,9 +188,7 @@
             inspection_machine = ElectrodeInspectionMachine(inspection_id, user_input_electrode_inspection)
             factory.add_machine(inspection_machine, dependencies=[slitting_id])
             machines[f"{etype}_Inspection"] = inspection_machine
-<<<<<<< HEAD
         thread_broadcast("✅ Electrode Inspection Machines Added")  # ✨ WebSocket status update
-=======
         
            
         user_input_rewinding = {
@@ -206,7 +204,6 @@
             rewinding_machine = RewindingMachine(rewinding_id, user_input_rewinding)
             factory.add_machine(rewinding_machine, dependencies=[inspection_id])
             machines[f"{etype}_Rewinding"] = rewinding_machine
->>>>>>> ed8eac18
 
         thread_broadcast("🚀 Starting Full Simulation...")  # ✨ WebSocket status update
         factory.start_simulation()
