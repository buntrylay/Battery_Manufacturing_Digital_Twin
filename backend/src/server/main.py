import time
import threading
from collections import deque
from datetime import datetime
from typing import List

import sqlalchemy
from sqlalchemy import Table, Column, Integer, Float, String, MetaData, insert, inspect
from fastapi import FastAPI, WebSocket, WebSocketDisconnect
from fastapi.middleware.cors import CORSMiddleware
from pydantic import BaseModel
import asyncio

# Import database functions from db.py
from server.db import engine, insert_flattened_data

<<<<<<< HEAD
=======
# Import the machine and model classes directly
from simulation.battery_model.MixingModel import MixingModel
from simulation.machine.MixingMachine import MixingMachine
>>>>>>> a603591b

MAX_MESSAGES = 100
message_queue = deque(maxlen=MAX_MESSAGES)
message_lock = threading.Lock()
simulation_lock = threading.Lock()
main_loop = None

class ConnectionManager:
    def __init__(self):
        self.active_connections: List[WebSocket] = []

    async def _send_message(self, websocket: WebSocket, message: str):
        try:
            await websocket.send_text(message)
        except Exception:
            self.disconnect(websocket)

    async def connect(self, websocket: WebSocket):
        await websocket.accept()
        self.active_connections.append(websocket)
        with message_lock:
            for msg in message_queue:
                await websocket.send_text(msg)

    def disconnect(self, websocket: WebSocket):
        if websocket in self.active_connections:
            self.active_connections.remove(websocket)

    def broadcast(self, message: str):
        for connection in self.active_connections:
            asyncio.create_task(self._send_message(connection, message))

manager = ConnectionManager()

def thread_broadcast(message: str):
    global main_loop
    timestamp = datetime.now().strftime("%Y-%m-%d %H:%M:%S")
    formatted_message = f"[{timestamp}] {message}"
    with message_lock:
        message_queue.append(formatted_message)
    if main_loop and main_loop.is_running():
        main_loop.call_soon_threadsafe(manager.broadcast, formatted_message)

class SlurryInput(BaseModel):
    PVDF: float
    CA: float
    AM: float
    Solvent: float

class SimulationInput(BaseModel):
    anode: SlurryInput
    cathode: SlurryInput

from simulation.battery_model.MixingModel import MixingModel
from simulation.machine.MixingMachine import MixingMachine, MixingParameters, MaterialRatios

def run_machine(process: str, slurry_input: SlurryInput):
    thread_broadcast(f"--- Starting {process} ---")
    model = MixingModel(process)
    params = MixingParameters(
        material_ratios=MaterialRatios(
            PVDF=slurry_input.PVDF,
            CA=slurry_input.CA,
            AM=slurry_input.AM,
            solvent=slurry_input.Solvent
        )
    )
    machine = MixingMachine(model, params)
    all_results = machine.run()

    if all_results is None or not isinstance(all_results, list):
        thread_broadcast(f"{process} machine returned no result!")
        return

    for result in all_results:
        result["process"] = process

    # Use the imported function from db.py
    insert_flattened_data(engine, all_results)
    thread_broadcast(f"--- {process} Finished ---")

def run_simulation(payload: SimulationInput):
    if not simulation_lock.acquire(blocking=False):
        thread_broadcast("Simulation already in progress.")
        return

    try:
        thread_broadcast("New simulation started.")
<<<<<<< HEAD
        machines = [("Anode", payload.anode), ("Cathode", payload.cathode)]
        for name, slurry in machines:
            run_machine(name, slurry)
        thread_broadcast("Simulation complete.")
=======
        
        # --- ANODE PRODUCTION ---
        thread_broadcast("--- Starting Anode Mixing Process ---")
        anode_payload = payload.anode
        
        anode_mixing_model = MixingModel("Anode")
        anode_mixing_machine = MixingMachine("Anode_Mixer",
                anode_mixing_model,
                MixingParameters(AM=0.495, CA=0.045, PVDF=0.05, solvent=0.41))
        anode_mixing_machine.run()
        thread_broadcast("--- Anode Mixing Process Finished ---")

        # --- CATHODE PRODUCTION ---
        thread_broadcast("--- Starting Cathode Mixing Process ---")
        cathode_payload = payload.cathode
        
        cathode_mixing_model = MixingModel("Cathode")
        cathode_mixing_machine = MixingMachine("Cathode_Mixer",
            cathode_mixing_model,
            MixingParameters(AM=0.495, CA=0.045, PVDF=0.05, solvent=0.41))
        cathode_mixing_machine.run()
        thread_broadcast("--- Cathode Mixing Process Finished ---")

        thread_broadcast("All simulation stages complete.")

    except Exception as e:
        thread_broadcast(f"SIMULATION FAILED: {str(e)}")
>>>>>>> a603591b
    finally:
        simulation_lock.release()


app = FastAPI()
app.add_middleware(
    CORSMiddleware,
    allow_origins=["*"],
    allow_credentials=True,
    allow_methods=["*"],
    allow_headers=["*"],
)

@app.on_event("startup")
async def startup_event():
    global main_loop
    main_loop = asyncio.get_running_loop()

@app.post("/start-simulation")
def start_simulation(payload: SimulationInput):
    global message_queue
    with message_lock:
        message_queue.clear()  # Clear previous logs
    threading.Thread(target=run_simulation, args=(payload,)).start()
    return {"message": "Simulation started. See WebSocket for progress."}


@app.websocket("/ws/status")
async def websocket_endpoint(websocket: WebSocket):
    await manager.connect(websocket)
    try:
        while True:
            await websocket.receive_text()
    except WebSocketDisconnect:
<<<<<<< HEAD
        manager.disconnect(websocket)
=======
        manager.disconnect(websocket)
        
POSTGRES_USER = os.getenv("POSTGRES_USER", "postgres")
POSTGRES_PASSWORD = os.getenv("POSTGRES_PASSWORD", "password")
POSTGRES_DB = os.getenv("POSTGRES_DB", "postgres")
POSTGRES_HOST = os.getenv("POSTGRES_HOST", "db")
POSTGRES_PORT = os.getenv("POSTGRES_PORT", "5432")

DATABASE_URL = "postgresql://postgres:password@localhost/postgres"
engine = sqlalchemy.create_engine(DATABASE_URL)

@app.get("/")
def root():
    try:
        with engine.connect() as conn:
            conn.execute(sqlalchemy.text("SELECT 1"))
            print("Database connection successful.")
        return {"status": "ok"}
    except Exception as e:
        raise HTTPException(status_code=500, detail=str(e))
        print(f"Database connection failed: {e}")
>>>>>>> a603591b
<|MERGE_RESOLUTION|>--- conflicted
+++ resolved
@@ -14,12 +14,9 @@
 # Import database functions from db.py
 from server.db import engine, insert_flattened_data
 
-<<<<<<< HEAD
-=======
 # Import the machine and model classes directly
 from simulation.battery_model.MixingModel import MixingModel
 from simulation.machine.MixingMachine import MixingMachine
->>>>>>> a603591b
 
 MAX_MESSAGES = 100
 message_queue = deque(maxlen=MAX_MESSAGES)
@@ -108,12 +105,6 @@
 
     try:
         thread_broadcast("New simulation started.")
-<<<<<<< HEAD
-        machines = [("Anode", payload.anode), ("Cathode", payload.cathode)]
-        for name, slurry in machines:
-            run_machine(name, slurry)
-        thread_broadcast("Simulation complete.")
-=======
         
         # --- ANODE PRODUCTION ---
         thread_broadcast("--- Starting Anode Mixing Process ---")
@@ -141,7 +132,6 @@
 
     except Exception as e:
         thread_broadcast(f"SIMULATION FAILED: {str(e)}")
->>>>>>> a603591b
     finally:
         simulation_lock.release()
 
@@ -168,7 +158,6 @@
     threading.Thread(target=run_simulation, args=(payload,)).start()
     return {"message": "Simulation started. See WebSocket for progress."}
 
-
 @app.websocket("/ws/status")
 async def websocket_endpoint(websocket: WebSocket):
     await manager.connect(websocket)
@@ -176,19 +165,7 @@
         while True:
             await websocket.receive_text()
     except WebSocketDisconnect:
-<<<<<<< HEAD
         manager.disconnect(websocket)
-=======
-        manager.disconnect(websocket)
-        
-POSTGRES_USER = os.getenv("POSTGRES_USER", "postgres")
-POSTGRES_PASSWORD = os.getenv("POSTGRES_PASSWORD", "password")
-POSTGRES_DB = os.getenv("POSTGRES_DB", "postgres")
-POSTGRES_HOST = os.getenv("POSTGRES_HOST", "db")
-POSTGRES_PORT = os.getenv("POSTGRES_PORT", "5432")
-
-DATABASE_URL = "postgresql://postgres:password@localhost/postgres"
-engine = sqlalchemy.create_engine(DATABASE_URL)
 
 @app.get("/")
 def root():
@@ -198,6 +175,4 @@
             print("Database connection successful.")
         return {"status": "ok"}
     except Exception as e:
-        raise HTTPException(status_code=500, detail=str(e))
-        print(f"Database connection failed: {e}")
->>>>>>> a603591b
+        raise HTTPException(status_code=500, detail=str(e))