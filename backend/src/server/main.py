from fastapi import FastAPI, HTTPException, WebSocket, WebSocketDisconnect
from fastapi.middleware.cors import CORSMiddleware
from fastapi.responses import FileResponse
from pydantic import BaseModel
from simulation.factory.Factory import Factory
from simulation.battery_model.Slurry import Slurry
from simulation.machine.MixingMachine import MixingMachine
from simulation.machine.CoatingMachine import CoatingMachine
from simulation.machine.DryingMachine import DryingMachine
from simulation.machine.CalendaringMachine import CalendaringMachine
from simulation.machine.SlittingMachine import SlittingMachine
from simulation.machine.ElectrodeInspectionMachine import ElectrodeInspectionMachine
from simulation.machine.RewindingMachine import RewindingMachine
from pathlib import Path
from zipfile import ZipFile
import json
import shutil
from glob import glob
import time
from typing import List
import asyncio
from contextlib import asynccontextmanager

connected_clients: List[WebSocket] = []
event_loop = None  # ✨ Global reference to main event loop

@asynccontextmanager
async def lifespan(app: FastAPI):
    global event_loop
    event_loop = asyncio.get_running_loop()
    print("[WebSocket] Main event loop registered.")
    yield
    # You could clean up here if needed

# Broadcast function to send message to all connected clients
async def broadcast_status(message: str):
    for client in connected_clients:
        try:
            await client.send_text(message)
        except:
            connected_clients.remove(client)

# Thread-safe broadcast from non-async functions (e.g., threads)
def thread_broadcast(message: str):
    global event_loop
    if event_loop and event_loop.is_running():
        future = asyncio.run_coroutine_threadsafe(broadcast_status(message), event_loop)
        try:
            # ✨ Yield control briefly to allow WebSocket flush
            future.result(timeout=0.1)
        except Exception:
            print(f"[WebSocket] Broadcast timeout or error: {message}")
    else:
        print(f"[WebSocket] Skipped broadcast (no event loop): {message}")

app = FastAPI(lifespan=lifespan)

# Allow frontend communication
app.add_middleware(
    CORSMiddleware,
    allow_origins=["*"],
    allow_credentials=True,
    allow_methods=["*"],
    allow_headers=["*"],
)

RESULTS_PATH = Path("results")
RESULTS_PATH.mkdir(parents=True, exist_ok=True)

class SlurryInput(BaseModel):
    PVDF: float
    CA: float
    AM: float
    Solvent: float
    electrode_type: str

class DualInput(BaseModel):
    anode: SlurryInput
    cathode: SlurryInput

factory = Factory()
machines = {}

@app.post("/start-both")
async def start_both_simulation(payload: DualInput):
    return await asyncio.to_thread(_run_simulation, payload)

def _run_simulation(payload: DualInput):
    try:
        thread_broadcast("🔄 Initializing factory and clearing previous simulation...")  # ✨ WebSocket status update
        factory.stop_simulation()
        factory.machines = []
        factory.threads = []
        factory.machine_status = {}
        factory.machine_locks = {}
        factory.machine_events = {}

        for data in [payload.anode, payload.cathode]:
            thread_broadcast(f"🧪 Starting Mixing Stage: {data.electrode_type}")  # ✨ WebSocket status update
            slurry = Slurry(data.electrode_type)
            ratios = {
                "PVDF": data.PVDF,
                "CA": data.CA,
                "AM": data.AM,
                "H2O" if data.electrode_type == "Anode" else "NMP": data.Solvent
            }

            machine_id = f"TK_Mix_{data.electrode_type}"
            mixing_machine = MixingMachine(machine_id, data.electrode_type, slurry, ratios)
            factory.add_machine(mixing_machine)
            machines[data.electrode_type] = mixing_machine
            thread_broadcast(f"✅ Completed Mixing Stage: {data.electrode_type}")  # ✨ WebSocket status update

        thread_broadcast("🧴 Adding Coating Machines...")  # ✨ WebSocket status update
        user_input_coating = {
            "coating_speed": 0.05,
            "gap_height": 200e-6,
            "flow_rate": 5e-6,
            "coating_width": 0.5
        }

        anode_coating_machine = CoatingMachine("MC_Coat_Anode", user_input_coating)
        cathode_coating_machine = CoatingMachine("MC_Coat_Cathode", user_input_coating)

        factory.add_machine(anode_coating_machine, dependencies=["TK_Mix_Anode"])
        factory.add_machine(cathode_coating_machine, dependencies=["TK_Mix_Cathode"])

        machines["Anode_Coating"] = anode_coating_machine
        machines["Cathode_Coating"] = cathode_coating_machine
        thread_broadcast("✅ Coating Machines Added")  # ✨ WebSocket status update

        # Add Drying machines
        thread_broadcast("💨 Adding Drying Machines...")  # ✨ WebSocket status update
        for etype in ["Anode", "Cathode"]:
            drying_id = f"MC_Dry_{etype}"
            coat_id = f"MC_Coat_{etype}"
            drying_machine = DryingMachine(drying_id, web_speed=0.5)
            factory.add_machine(drying_machine, dependencies=[coat_id])
            machines[f"{etype}_Drying"] = drying_machine
        thread_broadcast("✅ Drying Machines Added")  # ✨ WebSocket status update

        # Add Calendaring machines
        thread_broadcast("🧲 Adding Calendaring Machines...")  # ✨ WebSocket status update
        user_input_calendaring = {
            "roll_gap": 100e-6,             # meters
            "roll_pressure": 2e6,           # Pascals
            "roll_speed": 2.0,              # m/s
            "dry_thickness": 150e-6,        # From coating (m)
            "initial_porosity": 0.45,       # Assumed porosity after drying
            "temperature": 25               # Optional
        }
        for etype in ["Anode", "Cathode"]:
            calendaring_id = f"MC_Cal_{etype}"
            drying_id = f"MC_Dry_{etype}"
            calendaring_machine = CalendaringMachine(calendaring_id, user_input_calendaring)
            factory.add_machine(calendaring_machine, dependencies=[drying_id])
            machines[f"{etype}_Calendaring"] = calendaring_machine
        thread_broadcast("✅ Calendaring Machines Added")  # ✨ WebSocket status update

        # Add Slitting machines
        thread_broadcast("🔪 Adding Slitting Machines...")  # ✨ WebSocket status update
        user_input_slitting = {
            "w_input": 500,
            "blade_sharpness": 8,
            "slitting_speed": 1.5, 
            "target_width": 100,
            "slitting_tension": 150,
        }
        for etype in ["Anode", "Cathode"]:
            slitting_id = f"MC_Slit_{etype}"
            calendaring_id = f"MC_Cal_{etype}"
            slitting_machine = SlittingMachine(slitting_id, user_input_slitting)
            factory.add_machine(slitting_machine, dependencies=[calendaring_id])
            machines[f"{etype}_Slitting"] = slitting_machine
        thread_broadcast("✅ Slitting Machines Added")  # ✨ WebSocket status update

        # Add Electrode Inspection machines
        thread_broadcast("🔍 Adding Electrode Inspection Machines...")  # ✨ WebSocket status update
        user_input_electrode_inspection = {
            "epsilon_width_max": 0.1,  
            "epsilon_thickness_max": 10e-6,
            "B_max": 2.0,
            "D_surface_max": 3
        }
        for etype in ["Anode", "Cathode"]:
            inspection_id = f"MC_Inspect_{etype}"
            slitting_id = f"MC_Slit_{etype}"
            inspection_machine = ElectrodeInspectionMachine(inspection_id, user_input_electrode_inspection)
            factory.add_machine(inspection_machine, dependencies=[slitting_id])
            machines[f"{etype}_Inspection"] = inspection_machine
<<<<<<< HEAD
        thread_broadcast("✅ Electrode Inspection Machines Added")  # ✨ WebSocket status update
=======
        
           
        user_input_rewinding = {
            "rewinding_speed": 0.5,  # m/s
            "initial_tension": 100,       # N
            "tapering_steps": 0.3, # meters
            "environment_humidity": 30    # %
        }
        
        for etype in ["Anode", "Cathode"]:
            rewinding_id = f"MC_Rewind_{etype}"
            inspection_id = f"MC_Inspect_{etype}"
            rewinding_machine = RewindingMachine(rewinding_id, user_input_rewinding)
            factory.add_machine(rewinding_machine, dependencies=[inspection_id])
            machines[f"{etype}_Rewinding"] = rewinding_machine
>>>>>>> 28566037

        thread_broadcast("🚀 Starting Full Simulation...")  # ✨ WebSocket status update
        factory.start_simulation()

        for thread in factory.threads:
            thread.join()
        thread_broadcast("✅ Simulation Complete")  # ✨ WebSocket status update

        all_completed = all(factory.machine_status.values())
        if not all_completed:
            thread_broadcast("❌ Some machines failed to complete")  # ✨ WebSocket status update
            raise Exception("Not all machines completed successfully")

        for data in [payload.anode, payload.cathode]:
            machine = machines[data.electrode_type]
            final_result = machine._format_result(is_final=True)
            result_path = RESULTS_PATH / f"{data.electrode_type}_result.json"
            with open(result_path, "w") as f:
                json.dump(final_result, f, indent=4)
            thread_broadcast(f"📁 Results saved for {data.electrode_type}")  # ✨ WebSocket status update

        completion_status = {
            machine_id: {
                "completed": status,
                "timestamp": machines[data.electrode_type]._format_result(is_final=True)["TimeStamp"]
                if machine_id != "Coating_Machine" else "N/A"
            }
            for machine_id, status in factory.machine_status.items()
        }

        thread_broadcast("🎉 All processes completed successfully.")  # ✨ WebSocket status update
        return {
            "message": "All processes completed successfully.",
            "completion_status": completion_status
        }

    except Exception as e:
        thread_broadcast(f"❌ Error: {str(e)}")  # ✨ WebSocket status update
        raise HTTPException(status_code=500, detail=str(e))

@app.post("/reset")
def reset_simulation():
    try:
        shutil.rmtree(RESULTS_PATH)
        RESULTS_PATH.mkdir()
        factory.reset()
        machines.clear()
        return {"message": "Factory and data reset."}
    except Exception as e:
        raise HTTPException(status_code=500, detail=str(e))

@app.get("/files/{electrode_type}")
def download_result_zip(electrode_type: str):
    try:
        zip_path = RESULTS_PATH / f"{electrode_type}.zip"
        with ZipFile(zip_path, "w") as zipf:
            for file in (Path.cwd() / "simulation_output").glob(f"*{electrode_type}*.json"):
                zipf.write(file, arcname=file.name)
        return FileResponse(zip_path, media_type='application/zip', filename=f"{electrode_type}.zip")
    except Exception as e:
        raise HTTPException(status_code=404, detail=str(e))

# ✨ WebSocket endpoint to accept connections from frontend
@app.websocket("/ws/status")
async def websocket_endpoint(websocket: WebSocket):
    await websocket.accept()
    connected_clients.append(websocket)
    try:
        while True:
            await websocket.receive_text()  # keep connection alive
    except WebSocketDisconnect:
        connected_clients.remove(websocket)

# (Optional) Download all results as a zip
'''
@app.get("/files/all")
def download_all_results():
    try:
        zip_path = RESULTS_PATH / "all_results.zip"
        json_files = list(RESULTS_PATH.glob("*.json"))
        if not json_files:
            raise FileNotFoundError("No result file for all")
        with ZipFile(zip_path, "w") as zipf:
            for file in json_files:
                zipf.write(file, arcname=file.name)
        return FileResponse(zip_path, media_type='application/zip', filename="all_results.zip")
    except Exception as e:
        raise HTTPException(status_code=500, detail=str(e))
'''<|MERGE_RESOLUTION|>--- conflicted
+++ resolved
@@ -1,4 +1,4 @@
-from fastapi import FastAPI, HTTPException, WebSocket, WebSocketDisconnect
+from fastapi import FastAPI, HTTPException
 from fastapi.middleware.cors import CORSMiddleware
 from fastapi.responses import FileResponse
 from pydantic import BaseModel
@@ -17,43 +17,8 @@
 import shutil
 from glob import glob
 import time
-from typing import List
-import asyncio
-from contextlib import asynccontextmanager
-
-connected_clients: List[WebSocket] = []
-event_loop = None  # ✨ Global reference to main event loop
-
-@asynccontextmanager
-async def lifespan(app: FastAPI):
-    global event_loop
-    event_loop = asyncio.get_running_loop()
-    print("[WebSocket] Main event loop registered.")
-    yield
-    # You could clean up here if needed
-
-# Broadcast function to send message to all connected clients
-async def broadcast_status(message: str):
-    for client in connected_clients:
-        try:
-            await client.send_text(message)
-        except:
-            connected_clients.remove(client)
-
-# Thread-safe broadcast from non-async functions (e.g., threads)
-def thread_broadcast(message: str):
-    global event_loop
-    if event_loop and event_loop.is_running():
-        future = asyncio.run_coroutine_threadsafe(broadcast_status(message), event_loop)
-        try:
-            # ✨ Yield control briefly to allow WebSocket flush
-            future.result(timeout=0.1)
-        except Exception:
-            print(f"[WebSocket] Broadcast timeout or error: {message}")
-    else:
-        print(f"[WebSocket] Skipped broadcast (no event loop): {message}")
-
-app = FastAPI(lifespan=lifespan)
+
+app = FastAPI()
 
 # Allow frontend communication
 app.add_middleware(
@@ -82,12 +47,8 @@
 machines = {}
 
 @app.post("/start-both")
-async def start_both_simulation(payload: DualInput):
-    return await asyncio.to_thread(_run_simulation, payload)
-
-def _run_simulation(payload: DualInput):
-    try:
-        thread_broadcast("🔄 Initializing factory and clearing previous simulation...")  # ✨ WebSocket status update
+def start_both_simulation(payload: DualInput):
+    try:
         factory.stop_simulation()
         factory.machines = []
         factory.threads = []
@@ -96,7 +57,6 @@
         factory.machine_events = {}
 
         for data in [payload.anode, payload.cathode]:
-            thread_broadcast(f"🧪 Starting Mixing Stage: {data.electrode_type}")  # ✨ WebSocket status update
             slurry = Slurry(data.electrode_type)
             ratios = {
                 "PVDF": data.PVDF,
@@ -109,9 +69,7 @@
             mixing_machine = MixingMachine(machine_id, data.electrode_type, slurry, ratios)
             factory.add_machine(mixing_machine)
             machines[data.electrode_type] = mixing_machine
-            thread_broadcast(f"✅ Completed Mixing Stage: {data.electrode_type}")  # ✨ WebSocket status update
-
-        thread_broadcast("🧴 Adding Coating Machines...")  # ✨ WebSocket status update
+
         user_input_coating = {
             "coating_speed": 0.05,
             "gap_height": 200e-6,
@@ -127,20 +85,16 @@
 
         machines["Anode_Coating"] = anode_coating_machine
         machines["Cathode_Coating"] = cathode_coating_machine
-        thread_broadcast("✅ Coating Machines Added")  # ✨ WebSocket status update
 
         # Add Drying machines
-        thread_broadcast("💨 Adding Drying Machines...")  # ✨ WebSocket status update
         for etype in ["Anode", "Cathode"]:
             drying_id = f"MC_Dry_{etype}"
             coat_id = f"MC_Coat_{etype}"
             drying_machine = DryingMachine(drying_id, web_speed=0.5)
             factory.add_machine(drying_machine, dependencies=[coat_id])
             machines[f"{etype}_Drying"] = drying_machine
-        thread_broadcast("✅ Drying Machines Added")  # ✨ WebSocket status update
-
+            
         # Add Calendaring machines
-        thread_broadcast("🧲 Adding Calendaring Machines...")  # ✨ WebSocket status update
         user_input_calendaring = {
             "roll_gap": 100e-6,             # meters
             "roll_pressure": 2e6,           # Pascals
@@ -155,10 +109,8 @@
             calendaring_machine = CalendaringMachine(calendaring_id, user_input_calendaring)
             factory.add_machine(calendaring_machine, dependencies=[drying_id])
             machines[f"{etype}_Calendaring"] = calendaring_machine
-        thread_broadcast("✅ Calendaring Machines Added")  # ✨ WebSocket status update
-
+            
         # Add Slitting machines
-        thread_broadcast("🔪 Adding Slitting Machines...")  # ✨ WebSocket status update
         user_input_slitting = {
             "w_input": 500,
             "blade_sharpness": 8,
@@ -172,10 +124,8 @@
             slitting_machine = SlittingMachine(slitting_id, user_input_slitting)
             factory.add_machine(slitting_machine, dependencies=[calendaring_id])
             machines[f"{etype}_Slitting"] = slitting_machine
-        thread_broadcast("✅ Slitting Machines Added")  # ✨ WebSocket status update
-
+        
         # Add Electrode Inspection machines
-        thread_broadcast("🔍 Adding Electrode Inspection Machines...")  # ✨ WebSocket status update
         user_input_electrode_inspection = {
             "epsilon_width_max": 0.1,  
             "epsilon_thickness_max": 10e-6,
@@ -188,9 +138,6 @@
             inspection_machine = ElectrodeInspectionMachine(inspection_id, user_input_electrode_inspection)
             factory.add_machine(inspection_machine, dependencies=[slitting_id])
             machines[f"{etype}_Inspection"] = inspection_machine
-<<<<<<< HEAD
-        thread_broadcast("✅ Electrode Inspection Machines Added")  # ✨ WebSocket status update
-=======
         
            
         user_input_rewinding = {
@@ -206,18 +153,14 @@
             rewinding_machine = RewindingMachine(rewinding_id, user_input_rewinding)
             factory.add_machine(rewinding_machine, dependencies=[inspection_id])
             machines[f"{etype}_Rewinding"] = rewinding_machine
->>>>>>> 28566037
-
-        thread_broadcast("🚀 Starting Full Simulation...")  # ✨ WebSocket status update
+
         factory.start_simulation()
 
         for thread in factory.threads:
             thread.join()
-        thread_broadcast("✅ Simulation Complete")  # ✨ WebSocket status update
 
         all_completed = all(factory.machine_status.values())
         if not all_completed:
-            thread_broadcast("❌ Some machines failed to complete")  # ✨ WebSocket status update
             raise Exception("Not all machines completed successfully")
 
         for data in [payload.anode, payload.cathode]:
@@ -226,7 +169,6 @@
             result_path = RESULTS_PATH / f"{data.electrode_type}_result.json"
             with open(result_path, "w") as f:
                 json.dump(final_result, f, indent=4)
-            thread_broadcast(f"📁 Results saved for {data.electrode_type}")  # ✨ WebSocket status update
 
         completion_status = {
             machine_id: {
@@ -237,14 +179,11 @@
             for machine_id, status in factory.machine_status.items()
         }
 
-        thread_broadcast("🎉 All processes completed successfully.")  # ✨ WebSocket status update
         return {
             "message": "All processes completed successfully.",
             "completion_status": completion_status
         }
-
-    except Exception as e:
-        thread_broadcast(f"❌ Error: {str(e)}")  # ✨ WebSocket status update
+    except Exception as e:
         raise HTTPException(status_code=500, detail=str(e))
 
 @app.post("/reset")
@@ -261,37 +200,155 @@
 @app.get("/files/{electrode_type}")
 def download_result_zip(electrode_type: str):
     try:
+        '''
+        json_file = RESULTS_PATH / f"{electrode_type}_result.json"
+        if not json_file.exists():
+            raise FileNotFoundError(f"No result file for {electrode_type}")
+        
         zip_path = RESULTS_PATH / f"{electrode_type}.zip"
+        with ZipFile(zip_path, "w") as zipf:
+            zipf.write(json_file, arcname=json_file.name)
+        '''
+        zip_path = RESULTS_PATH / f"{electrode_type}.zip"
+
         with ZipFile(zip_path, "w") as zipf:
             for file in (Path.cwd() / "simulation_output").glob(f"*{electrode_type}*.json"):
                 zipf.write(file, arcname=file.name)
+
         return FileResponse(zip_path, media_type='application/zip', filename=f"{electrode_type}.zip")
     except Exception as e:
         raise HTTPException(status_code=404, detail=str(e))
-
-# ✨ WebSocket endpoint to accept connections from frontend
-@app.websocket("/ws/status")
-async def websocket_endpoint(websocket: WebSocket):
-    await websocket.accept()
-    connected_clients.append(websocket)
-    try:
-        while True:
-            await websocket.receive_text()  # keep connection alive
-    except WebSocketDisconnect:
-        connected_clients.remove(websocket)
-
-# (Optional) Download all results as a zip
+    
+'''
+@app.post("/start-both")
+def start_both_simulation(payload: DualInput):
+    try:
+        # Reset factory and clear any existing machines
+        factory.stop_simulation()
+        factory.machines = []
+        factory.threads = []
+        factory.machine_status = {}
+        factory.machine_locks = {}
+        factory.machine_events = {}
+        #Create mixing machines
+        for data in [payload.anode, payload.cathode]:
+            slurry = Slurry(data.electrode_type)
+            ratios = {
+                "PVDF": data.PVDF,
+                "CA": data.CA,
+                "AM": data.AM,
+                "H2O" if data.electrode_type == "Anode" else "NMP": data.Solvent
+            }
+
+            machine_id = f"TK_Mix_{data.electrode_type}"
+            mixing_machine = MixingMachine(machine_id, data.electrode_type, slurry, ratios)
+            factory.add_machine(mixing_machine)
+            machines[data.electrode_type] = mixing_machine
+
+        # Define the coating parameters
+        user_input_coating = {
+            "coating_speed": 0.05,  # m/s (0,05 - 5 m/s)
+            "gap_height": 200e-6, # meters (50e-6 to 300 e-6)
+            "flow_rate": 5e-6,  # m³/s (Possibly fixed)
+            "coating_width": 0.5  # m (possibly fixed)
+        }
+
+        # Create coating machine instances
+        anode_coating_machine = CoatingMachine("MC_Coat_Anode", user_input_coating)
+        cathode_coating_machine = CoatingMachine("MC_Coat_Cathode", user_input_coating)
+
+        factory.add_machine(anode_coating_machine, 
+                   dependencies=["TK_Mix_Anode"])  # Depends on anode mixer
+        print("Anode coating machine added")
+        factory.add_machine(cathode_coating_machine, 
+                   dependencies=["TK_Mix_Cathode"])  # Depends on cathode mixer
+        print("Cathode coating machine added")
+        
+        machines["Anode_Coating"] = anode_coating_machine
+        machines["Cathode_Coating"] = cathode_coating_machine
+
+        # Start simulation for all machines
+        factory.start_simulation()
+
+        # Wait for all machines to complete
+        for thread in factory.threads:
+            thread.join()
+
+        # Check if all machines completed successfully
+        all_completed = all(factory.machine_status.values())
+        if not all_completed:
+            raise Exception("Not all machines completed successfully")
+
+         # >>> ADDED: Drying stage 
+        for etype in ["Anode", "Cathode"]:
+            coat_id = f"MC_Coat_{etype}"
+            max_wait_time = 10  # seconds
+            waited = 0
+            coating_result_path = None
+            while waited < max_wait_time:
+                matching_files = sorted(glob(f"coating_output/*final_results_{coat_id}.json"), reverse=True)
+                if matching_files:
+                    coating_result_path = matching_files[0]
+                    break
+                time.sleep(0.5)
+                waited += 0.5
+
+            if not coating_result_path:
+                raise FileNotFoundError(f"No final coating result found for {coat_id} after waiting {max_wait_time} seconds.")
+
+            with open(coating_result_path) as f:
+                coating_data = json.load(f)
+
+            props = coating_data["Final Properties"]
+            wet_thickness = props["wet_thickness_m"]
+            solid_content = props["solid_content"]
+
+            drying_machine = DryingMachine(f"MC_Dry_{etype}", wet_thickness, solid_content, web_speed=0.5)
+            drying_machine.run()
+        # <<< END Drying stage        
+       
+        # Save final results
+        for data in [payload.anode, payload.cathode]:
+            machine = machines[data.electrode_type]
+            final_result = machine._format_result(is_final=True)
+            result_path = RESULTS_PATH / f"{data.electrode_type}_result.json"
+            with open(result_path, "w") as f:
+                json.dump(final_result, f, indent=4)
+
+        # Get completion status for each machine
+        completion_status = {
+            machine_id: {
+                "completed": status,
+                "timestamp": machines[data.electrode_type]._format_result(is_final=True)["TimeStamp"] if machine_id != "Coating_Machine" else "N/A"
+            }
+            for machine_id, status in factory.machine_status.items()
+        }
+
+        return {
+            "message": "All processes completed successfully.",
+            "completion_status": completion_status
+        }
+    except Exception as e:
+        raise HTTPException(status_code=500, detail=str(e))
+'''
+
+    
+#this one is not included yet, we can put this if it's needed later
 '''
 @app.get("/files/all")
 def download_all_results():
     try:
         zip_path = RESULTS_PATH / "all_results.zip"
+
+        # Check for any .json files to include
         json_files = list(RESULTS_PATH.glob("*.json"))
         if not json_files:
             raise FileNotFoundError("No result file for all")
+
         with ZipFile(zip_path, "w") as zipf:
             for file in json_files:
                 zipf.write(file, arcname=file.name)
+
         return FileResponse(zip_path, media_type='application/zip', filename="all_results.zip")
     except Exception as e:
         raise HTTPException(status_code=500, detail=str(e))
