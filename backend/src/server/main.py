--- conflicted
+++ resolved
@@ -64,42 +64,10 @@
             factory.add_machine(mixing_machine)
             machines[data.electrode_type] = mixing_machine
 
-<<<<<<< HEAD
-        """ # Create and add coating machine with dependencies
-=======
->>>>>>> db43e45e
-        # Define the coating parameters
-        user_input_coating = {
-            "coating_speed": 0.05,  # m/s (0,05 - 5 m/s)
-            "gap_height": 200e-6, # meters (50e-6 to 300 e-6)
-            "flow_rate": 5e-6,  # m³/s (Possibly fixed)
-            "coating_width": 0.5  # m (possibly fixed)
-        }
-
-<<<<<<< HEAD
-        anode_coating_machine = CoatingMachine("MC_Coat_Anode", user_input_coating)
-        cathode_coating_machine = CoatingMachine("MC_Coat_Cathode", user_input_coating)
-        factory.add_machine(anode_coating_machine)
-        factory.add_machine(cathode_coating_machine)
-        factory.add_machine(anode_coating_machine, 
-                   dependencies=["TK_Mix_Anode"])  # Depends on anode mixer
-        factory.add_machine(cathode_coating_machine, 
-                   dependencies=["TK_Mix_Cathode"])  # Depends on cathode mixer """
-=======
-        # Create coating machine instances
-        anode_coating_machine = CoatingMachine("MC_Coat_Anode", user_input_coating)
-        cathode_coating_machine = CoatingMachine("MC_Coat_Cathode", user_input_coating)
-
-        factory.add_machine(anode_coating_machine, 
-                   dependencies=["TK_Mix_Anode"])  # Depends on anode mixer
-        print("Anode coating machine added")
-        factory.add_machine(cathode_coating_machine, 
-                   dependencies=["TK_Mix_Cathode"])  # Depends on cathode mixer
-        print("Cathode coating machine added")
-        
-        machines["Anode_Coating"] = anode_coating_machine
-        machines["Cathode_Coating"] = cathode_coating_machine
->>>>>>> db43e45e
+        # Create and add coating machine with dependencies
+        coating_machine = CoatingMachine("Coating_Machine")
+        factory.add_machine(coating_machine, dependencies=["TK_Mix_Anode", "TK_Mix_Cathode"])
+        machines["Coating"] = coating_machine
 
         # Start simulation for all machines
         factory.start_simulation()
