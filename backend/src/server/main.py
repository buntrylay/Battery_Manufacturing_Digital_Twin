import os
import sys
import asyncio

# for simulation & concurrency
import threading

# for API
from fastapi import FastAPI, HTTPException, WebSocket, WebSocketDisconnect
from fastapi.responses import HTMLResponse
from fastapi.middleware.cors import CORSMiddleware
import uvicorn
import json

# for generation of unique batch ID
import uuid

# --- Path and Simulation Module Imports ---
# This points from `backend/src/server` up one level to `backend/src` so that `simulation` can be imported
sys.path.append(os.path.dirname(os.path.dirname(os.path.abspath(__file__))))

# Import the core simulation class
from simulation.factory.Batch import Batch
from simulation.factory.PlantSimulation import PlantSimulation

# Import notification queue
from .notification_queue import notification_queue, notify_machine_status
from .WebSockerManager import manager

# Import database engine & session
from backend.src.server.db.db import engine, SessionLocal
from backend.src.server.db.model_table import *
from backend.src.server.db.db_helper import DBHelper
import sqlalchemy

app = FastAPI()

# Add CORS middleware
app.add_middleware(
    CORSMiddleware,
    allow_origins=["*"],  # Allow all origins for development
    allow_credentials=True,
    allow_methods=["*"],
    allow_headers=["*"],
)

battery_plant_simulation = PlantSimulation()
factory_run_thread = None
out_of_batch_event = threading.Event()


# WebSocket connection management

db_helper = DBHelper()

@app.get("/")
def root():
    try:
        with engine.connect() as conn:
            conn.execute(sqlalchemy.text("SELECT 1"))
    except Exception as e:
        raise HTTPException(status_code=500, detail=str(e))
    return {"message": "This is the V2 API for the battery manufacturing digital twin!"}


@app.get("/health")
def health_check():
    return {"status": "healthy", "timestamp": "2025-10-01T16:00:00Z"}


@app.websocket("/ws/status")
async def websocket_endpoint(websocket: WebSocket):
    """WebSocket endpoint for real-time machine status updates."""
    await manager.connect(websocket)
    try:
        while True:
            # Keep the connection alive and handle any incoming messages
            data = await websocket.receive_text()
            # Echo back any received messages (optional)
            await manager.send_personal_message(f"Echo: {data}", websocket)
    except WebSocketDisconnect:
        manager.disconnect(websocket)


@app.get("/api/simulation/state")
def get_plant_state():
    """Get the current state of the plant. Returns a dictionary with the current state of the plant."""
    # quite done, just some validation I think depending on my teammate's implementation of get_current_plant_state()
    global battery_plant_simulation
    return battery_plant_simulation.get_current_plant_state()


@app.get("/api/machine/{line_type}/{machine_id}/status")
def get_machine_status(line_type: str, machine_id: str):
    """Get the status of a machine. Returns a dictionary with the status of the machine."""
    # quite done, just some validation I think depending on my teammate's implementation of get_machine_status()
    global battery_plant_simulation
    try:
        return battery_plant_simulation.get_machine_status(line_type, machine_id)
    except ValueError as e:
        raise HTTPException(status_code=400, detail=str(e))
    except Exception as e:
        raise HTTPException(status_code=500, detail=f"Internal server error: {str(e)}")


@app.patch("/api/machine/{line_type}/{machine_id}/parameters")
def update_machine_params(line_type: str, machine_id: str, parameters: dict):
    """Update machine parameters with validation."""
    global battery_plant_simulation
    try:
        # Delegate validation to PlantSimulation / Machine classes
        if battery_plant_simulation.update_machine_parameters(
            line_type, machine_id, parameters
        ):
            return {
                "message": f"Machine {machine_id} parameters updated successfully",
                "line_type": line_type,
                "machine_id": machine_id,
            }
    except TypeError as e:
        raise HTTPException(status_code=400, detail=str(e))
    except ValueError as e:
        raise HTTPException(status_code=400, detail=str(e))
    except Exception as e:
        raise HTTPException(status_code=500, detail=f"Internal server error: {str(e)}")


@app.post("/api/simulation/reset")
def reset_plant():
    """Reset the plant."""
    global battery_plant_simulation
    global factory_run_thread
    global out_of_batch_event
    # reset the factory run thread
    if factory_run_thread:
        factory_run_thread.join()
        factory_run_thread = None
    # reset the plant simulation object
    battery_plant_simulation.reset_plant()
    # reset the event
    if out_of_batch_event.is_set():
        out_of_batch_event.clear()
    return {"message": "Plant reset successfully"}

def convert_numpy_types(obj):
    import numpy as np
    
    if isinstance(obj, dict):
        return {k: convert_numpy_types(v) for k, v in obj.items()}
    elif isinstance(obj, list):
        return [convert_numpy_types(v) for v in obj]
    elif isinstance(obj, np.generic):
        return obj.item()
    else:
        return obj

# Background task to process notifications and broadcast to WebSocket clients
async def process_notifications():
    
    """Background task to process machine notifications and broadcast to WebSocket clients."""
    while True:
        try:
            # Get notification from queue
            notification = await notification_queue.get_notification()
<<<<<<< HEAD
=======
            
            # If this is a data notification, queue for DB writing
            if notification.status == "data_generated":
                # Merge notification fields with data
                db_helper.queue_data(notification.data)
                print("Generated data pushed to db helper queue!")
                continue
>>>>>>> fa5b2e12

            # Convert to JSON and broadcast to all connected clients
            message = json.dumps(notification.to_dict())
            await manager.broadcast(message)
            
        except Exception as e:
            print(f"Error processing notification: {e}")
            # Small delay to prevent busy waiting
            await asyncio.sleep(0.1)


# Startup event to start the notification processor
@app.on_event("startup")
async def startup_event():
    """Start the background task for processing notifications."""
    asyncio.create_task(process_notifications())

    try:
        create_tables()
        print(f"Successfully populated tables!")
    except Exception as e:
            print(f"Error populating tables: {e}")
    
    try:
        db_helper.start_worker(lambda msg: print(msg))
        print(f"Successfully created db helper!")
    except Exception as e:
            print(f"Error creating db helper: {e}")
    


if __name__ == "__main__":
    uvicorn.run(app, host="0.0.0.0", port=8000)<|MERGE_RESOLUTION|>--- conflicted
+++ resolved
@@ -162,8 +162,6 @@
         try:
             # Get notification from queue
             notification = await notification_queue.get_notification()
-<<<<<<< HEAD
-=======
             
             # If this is a data notification, queue for DB writing
             if notification.status == "data_generated":
@@ -171,7 +169,7 @@
                 db_helper.queue_data(notification.data)
                 print("Generated data pushed to db helper queue!")
                 continue
->>>>>>> fa5b2e12
+
 
             # Convert to JSON and broadcast to all connected clients
             message = json.dumps(notification.to_dict())
