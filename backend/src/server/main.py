import os
import sys

# for simulation & concurrency
import threading

# for API
from fastapi import FastAPI, HTTPException, WebSocket, WebSocketDisconnect
from fastapi.middleware.cors import CORSMiddleware
from pydantic import BaseModel
from typing import Dict, Any
import uvicorn

# --- Path and Simulation Module Imports ---
# This points from `backend/src/server` up one level to `backend/src` so that `simulation` can be imported

# Import the core simulation class
from simulation.factory.PlantSimulation import PlantSimulation

# Import websocket manager & database helper (singletons)
from server.websocket_manager import websocket_manager
from server.db.db_helper import database_helper

# Import event handlers
from server.event_handler import EventHandler

<<<<<<< HEAD
# Import parameter mapping utilities
from server.parameter_mapper import ParameterMapper

=======
>>>>>>> 1cf731ec
from server.logging_helper import configure_logging, get_logger

# initialise logging once for the server process
configure_logging()
logger = get_logger("server")

# Pydantic models for request bodies
class ParameterRequest(BaseModel):
    stage: str
    parameters: Dict[str, float]

# main FastAPI app
app = FastAPI()
# Add CORS middleware
app.add_middleware(
    CORSMiddleware,
    allow_origins=["*"],  # Allow all origins for development
    allow_credentials=True,
    allow_methods=["*"],
    allow_headers=["*"],
)
# core plant simulation object
battery_plant_simulation = PlantSimulation()
# regarding the simulation thread
factory_run_thread = None
out_of_batch_event = threading.Event()
# WebSocket connection management
# Initialise event handler with shared dependencies
event_handler = EventHandler(
    plant_simulation=battery_plant_simulation,
    websocket_manager=websocket_manager,
    database_helper=database_helper,
)


@app.get("/")
def root():
    return {"message": "This is the V2 API for the battery manufacturing digital twin!"}


@app.websocket("/ws/status")
async def websocket_endpoint(websocket: WebSocket):
    """WebSocket endpoint for real-time machine status updates."""
    await websocket_manager.connect(websocket)
    try:
        while True:
            # Keep the connection alive and handle any incoming messages
            data = await websocket.receive_text()
            # Echo back any received messages (optional)
            await websocket_manager.send_personal_message(f"Echo: {data}", websocket)
    except WebSocketDisconnect:
        websocket_manager.disconnect(websocket)


@app.get("/api/simulation/state")
def get_plant_state():
    """Get the current state of the plant. Returns a dictionary with the current state of the plant."""
    # quite done, just some validation I think depending on my teammate's implementation of get_current_plant_state()
    global battery_plant_simulation
    return battery_plant_simulation.get_current_plant_state()


@app.post("/api/simulation/start")
def add_batch():
    """Add a batch to the plant."""
    global battery_plant_simulation
    global factory_run_thread
    global out_of_batch_event
    try:
        battery_plant_simulation.add_batch()
    except ValueError as e:
        # over limit of batches
        raise HTTPException(status_code=400, detail=str(e))
    if factory_run_thread is None:
        factory_run_thread = threading.Thread(
            target=battery_plant_simulation.run, args=(out_of_batch_event,)
        )
        factory_run_thread.start()
    elif out_of_batch_event.is_set():
        factory_run_thread = None
        out_of_batch_event.clear()
        factory_run_thread = threading.Thread(
            target=battery_plant_simulation.run, args=(out_of_batch_event,)
        )
        factory_run_thread.start()
        return {"message": "Plant started successfully"}


@app.get("/api/machine/{line_type}/{machine_id}/status")
def get_machine_status(line_type: str, machine_id: str):
    """Get the status of a machine. Returns a dictionary with the status of the machine."""
    # quite done, just some validation I think depending on my teammate's implementation of get_machine_status()
    global battery_plant_simulation
    try:
        return battery_plant_simulation.get_machine_status(line_type, machine_id)
    except ValueError as e:
        raise HTTPException(status_code=400, detail=str(e))
    except Exception as e:
        raise HTTPException(status_code=500, detail=f"Internal server error: {str(e)}")


@app.patch("/api/machine/{line_type}/{machine_id}/parameters")
def update_machine_params(line_type: str, machine_id: str, parameters: dict):
    """Update machine parameters with validation."""
    global battery_plant_simulation
    try:
        # Delegate validation to PlantSimulation / Machine classes
        if battery_plant_simulation.update_machine_parameters(
            line_type, machine_id, parameters
        ):
            return {
                "message": f"Machine {machine_id} parameters updated successfully",
                "line_type": line_type,
                "machine_id": machine_id,
            }
    except TypeError as e:
        raise HTTPException(status_code=400, detail=str(e))
    except ValueError as e:
        raise HTTPException(status_code=400, detail=str(e))
    except Exception as e:
        raise HTTPException(status_code=500, detail=f"Internal server error: {str(e)}")


@app.post("/api/simulation/start")
def start_unified_simulation(simulation_data: dict):
    """Start simulation with parameters for all machine types - unified endpoint."""
    global battery_plant_simulation
    global factory_run_thread
    global out_of_batch_event
    
    try:
        # Import all parameter classes
        from simulation.process_parameters.Parameters import (
            CoatingParameters, DryingParameters, CalendaringParameters, 
            SlittingParameters, ElectrodeInspectionParameters, RewindingParameters,
            ElectrolyteFillingParameters, FormationCyclingParameters, AgingParameters
        )
        
        # Determine simulation mode: 'full' (factory simulation) or 'individual' (single machine)
        mode = simulation_data.get("mode", "full")
        
        if mode == "full":
            # Full factory simulation (existing functionality)
            return _start_full_factory_simulation(simulation_data)
        
        elif mode == "individual":
            # Individual machine simulation
            return _start_individual_machine_simulation(simulation_data)
        
        else:
            raise HTTPException(status_code=400, detail="Mode must be 'full' or 'individual'")
            
    except ValueError as e:
        raise HTTPException(status_code=400, detail=str(e))
    except Exception as e:
        raise HTTPException(status_code=500, detail=f"Internal server error: {str(e)}")


def _start_full_factory_simulation(simulation_data: dict):
    """Start full factory simulation with all machine parameters."""
    global battery_plant_simulation, factory_run_thread, out_of_batch_event
    
    # Import parameter classes
    from simulation.process_parameters.Parameters import (
        CoatingParameters, DryingParameters, CalendaringParameters, 
        SlittingParameters, ElectrodeInspectionParameters, RewindingParameters,
        ElectrolyteFillingParameters, FormationCyclingParameters, AgingParameters
    )
    
    # Extract mixing parameters (required)
    anode_params = simulation_data.get("anode_params")
    cathode_params = simulation_data.get("cathode_params")
    
    if not anode_params or not cathode_params:
        raise HTTPException(
            status_code=400, 
            detail="Both anode_params and cathode_params are required for full simulation"
        )
    
    # Validate mixing parameters
    required_mixing_fields = ["PVDF", "CA", "AM", "Solvent"]
    for field in required_mixing_fields:
        if field not in anode_params:
            raise HTTPException(status_code=400, detail=f"Missing required anode mixing field: {field}")
        if field not in cathode_params:
            raise HTTPException(status_code=400, detail=f"Missing required cathode mixing field: {field}")
    
    # Check mixing ratios sum to 1.0
    anode_total = sum(anode_params[field] for field in required_mixing_fields)
    cathode_total = sum(cathode_params[field] for field in required_mixing_fields)
    
    if abs(anode_total - 1.0) > 0.0001:
        raise HTTPException(status_code=400, detail=f"Anode mixing ratios must sum to 1.0, got {anode_total}")
    if abs(cathode_total - 1.0) > 0.0001:
        raise HTTPException(status_code=400, detail=f"Cathode mixing ratios must sum to 1.0, got {cathode_total}")
    
    # Update machine parameters if provided (optional for full simulation)
    all_parameters = {}
    
    # Extract and validate all machine parameters if provided
    machine_params = {
        "coating_params": CoatingParameters,
        "drying_params": DryingParameters, 
        "calendaring_params": CalendaringParameters,
        "slitting_params": SlittingParameters,
        "inspection_params": ElectrodeInspectionParameters,
        "rewinding_params": RewindingParameters,
        "electrolyte_filling_params": ElectrolyteFillingParameters,
        "formation_cycling_params": FormationCyclingParameters,
        "aging_params": AgingParameters
    }
    
    for param_key, param_class in machine_params.items():
        if param_key in simulation_data:
            try:
                validated_params = param_class(**simulation_data[param_key])
                validated_params.validate_parameters()
                all_parameters[param_key] = simulation_data[param_key]
            except (TypeError, ValueError) as e:
                raise HTTPException(status_code=400, detail=f"Invalid {param_key}: {str(e)}")
    
    # Update machine parameters in plant simulation if provided
    if all_parameters:
        try:
            _update_plant_machine_parameters(all_parameters)
        except Exception as e:
            raise HTTPException(status_code=400, detail=f"Failed to update machine parameters: {str(e)}")
    
    # Create batch and start factory simulation
    batch = Batch(
        batch_id=str(uuid.uuid4()),
        anode_mixing_params=anode_params,
        cathode_mixing_params=cathode_params
    )
    
    battery_plant_simulation.add_batch(batch)
    
    # Start factory simulation thread
    if factory_run_thread is None:
        factory_run_thread = threading.Thread(target=battery_plant_simulation.run, args=(out_of_batch_event,))
        factory_run_thread.start()
    elif out_of_batch_event.is_set():
        factory_run_thread = None
        out_of_batch_event.clear()
        factory_run_thread = threading.Thread(target=battery_plant_simulation.run, args=(out_of_batch_event,))
        factory_run_thread.start()
    
    return {
        "message": "Full factory simulation started successfully",
        "mode": "full",
        "batch_id": batch.batch_id,
        "anode_params": anode_params,
        "cathode_params": cathode_params,
        "updated_machine_params": list(all_parameters.keys()) if all_parameters else []
    }


def _start_individual_machine_simulation(simulation_data: dict):
    """Start individual machine simulation."""
    machine_type = simulation_data.get("machine_type")
    electrode_type = simulation_data.get("electrode_type")  # Optional for some machines
    parameters = simulation_data.get("parameters", {})
    
    if not machine_type:
        raise HTTPException(status_code=400, detail="machine_type is required for individual simulation")
    
    if not parameters:
        raise HTTPException(status_code=400, detail="parameters are required for individual simulation")
    
    # Map machine types to their simulation functions
    machine_simulators = {
        "mixing": lambda: _run_individual_mixing(electrode_type, parameters),
        "coating": lambda: _run_individual_coating(electrode_type, parameters),
        "drying": lambda: _run_individual_drying(electrode_type, parameters),
        "calendaring": lambda: _run_individual_calendaring(electrode_type, parameters),
        "slitting": lambda: _run_individual_slitting(electrode_type, parameters),
        "inspection": lambda: _run_individual_inspection(electrode_type, parameters),
        "rewinding": lambda: _run_individual_rewinding(parameters),
        "electrolyte_filling": lambda: _run_individual_electrolyte_filling(parameters),
        "formation_cycling": lambda: _run_individual_formation_cycling(parameters),
        "aging": lambda: _run_individual_aging(parameters),
    }
    
    simulator = machine_simulators.get(machine_type)
    if not simulator:
        raise HTTPException(status_code=400, detail=f"Unknown machine_type: {machine_type}")
    
    # Start the individual simulation
    result = simulator()
    
    return {
        "message": f"Individual {machine_type} simulation started successfully",
        "mode": "individual", 
        "machine_type": machine_type,
        "electrode_type": electrode_type,
        "parameters": parameters,
        **result
    }


def _update_plant_machine_parameters(all_parameters: dict):
    """Update machine parameters in the plant simulation."""
    global battery_plant_simulation
    
    # Map parameter keys to machine identifiers
    param_to_machine_map = {
        "coating_params": [("anode", "coating"), ("cathode", "coating")],
        "drying_params": [("anode", "drying"), ("cathode", "drying")],
        "calendaring_params": [("anode", "calendaring"), ("cathode", "calendaring")],
        "slitting_params": [("anode", "slitting"), ("cathode", "slitting")],
        "inspection_params": [("anode", "inspection"), ("cathode", "inspection")],
        "rewinding_params": [("cell", "rewinding")],
        "electrolyte_filling_params": [("cell", "electrolyte_filling")],
        "formation_cycling_params": [("cell", "formation_cycling")],
        "aging_params": [("cell", "aging")]
    }
    
    for param_key, params in all_parameters.items():
        machine_mappings = param_to_machine_map.get(param_key, [])
        for line_type, machine_id in machine_mappings:
            try:
                battery_plant_simulation.update_machine_parameters(line_type, machine_id, params)
            except Exception as e:
                print(f"Warning: Could not update {line_type}/{machine_id}: {str(e)}")


# Individual machine simulation helper functions
def _run_individual_mixing(electrode_type, parameters):
    """Run individual mixing simulation."""
    if not electrode_type or electrode_type not in ["Anode", "Cathode"]:
        raise HTTPException(status_code=400, detail="electrode_type must be 'Anode' or 'Cathode' for mixing")
    
    # Validate mixing parameters
    required_fields = ["PVDF", "CA", "AM", "Solvent"]
    for field in required_fields:
        if field not in parameters:
            raise HTTPException(status_code=400, detail=f"Missing required mixing field: {field}")
    
    total = sum(parameters[field] for field in required_fields)
    if abs(total - 1.0) > 0.0001:
        raise HTTPException(status_code=400, detail=f"Mixing ratios must sum to 1.0, got {total}")
    
    # Start mixing simulation in background (reuse existing logic)
    def run_mixing():
        try:
            from simulation.machine.MixingMachine import MixingMachine
            from simulation.battery_model.MixingModel import MixingModel
            from simulation.process_parameters.MixingParameters import MixingParameters, MaterialRatios
            
            machine_id = f"{electrode_type.lower()}_mixing_01"
            process_name = f"{electrode_type}_Mixing"
            
            notify_machine_status(machine_id=machine_id, line_type="mixing", process_name=process_name,
                                status="running", data={"message": f"Starting {electrode_type} mixing", "parameters": parameters})
            
            mixing_model = MixingModel(electrode_type)
            material_ratios = MaterialRatios(AM=parameters["AM"], CA=parameters["CA"], 
                                           PVDF=parameters["PVDF"], solvent=parameters["Solvent"])
            mixing_parameters = MixingParameters(material_ratios=material_ratios)
            
            mixing_machine = MixingMachine(process_name=process_name, mixing_model=mixing_model, mixing_parameters=mixing_parameters)
            mixing_machine.receive_model_from_previous_process(mixing_model)
            mixing_machine.run()
            
            notify_machine_status(machine_id=machine_id, line_type="mixing", process_name=process_name,
                                status="completed", data={"message": f"{electrode_type} mixing completed", "results": mixing_machine.get_current_state()})
        except Exception as e:
            notify_machine_status(machine_id=machine_id, line_type="mixing", process_name=process_name,
                                status="error", data={"message": f"Mixing failed: {str(e)}"})
    
    simulation_thread = threading.Thread(target=run_mixing)
    simulation_thread.daemon = True
    simulation_thread.start()
    
    return {"simulation_started": True}


def _run_individual_coating(electrode_type, parameters):
    """Run individual coating simulation."""
    if not electrode_type or electrode_type not in ["Anode", "Cathode"]:
        raise HTTPException(status_code=400, detail="electrode_type must be 'Anode' or 'Cathode' for coating")
    
    from simulation.process_parameters.Parameters import CoatingParameters
    coating_params = CoatingParameters(**parameters)
    coating_params.validate_parameters()
    
    def run_coating():
        try:
            from simulation.machine.CoatingMachine import CoatingMachine
            machine_id = f"{electrode_type.lower()}_coating_01"
            process_name = f"{electrode_type}_Coating"
            
            notify_machine_status(machine_id=machine_id, line_type="coating", process_name=process_name,
                                status="running", data={"message": f"Starting {electrode_type} coating", "parameters": parameters})
            
            coating_machine = CoatingMachine(process_name=process_name, coating_parameters=coating_params)
            coating_machine.run()
            
            notify_machine_status(machine_id=machine_id, line_type="coating", process_name=process_name,
                                status="completed", data={"message": f"{electrode_type} coating completed", "results": coating_machine.get_current_state()})
        except Exception as e:
            notify_machine_status(machine_id=machine_id, line_type="coating", process_name=process_name,
                                status="error", data={"message": f"Coating failed: {str(e)}"})
    
    simulation_thread = threading.Thread(target=run_coating)
    simulation_thread.daemon = True
    simulation_thread.start()
    return {"simulation_started": True}


def _run_individual_drying(electrode_type, parameters):
    """Run individual drying simulation."""
    if not electrode_type or electrode_type not in ["Anode", "Cathode"]:
        raise HTTPException(status_code=400, detail="electrode_type must be 'Anode' or 'Cathode' for drying")
    
    from simulation.process_parameters.Parameters import DryingParameters
    drying_params = DryingParameters(**parameters)
    drying_params.validate_parameters()
    
    def run_drying():
        try:
            from simulation.machine.DryingMachine import DryingMachine
            machine_id = f"{electrode_type.lower()}_drying_01"
            process_name = f"{electrode_type}_Drying"
            
            notify_machine_status(machine_id=machine_id, line_type="drying", process_name=process_name,
                                status="running", data={"message": f"Starting {electrode_type} drying", "parameters": parameters})
            
            drying_machine = DryingMachine(process_name=process_name, drying_parameters=drying_params)
            drying_machine.run()
            
            notify_machine_status(machine_id=machine_id, line_type="drying", process_name=process_name,
                                status="completed", data={"message": f"{electrode_type} drying completed", "results": drying_machine.get_current_state()})
        except Exception as e:
            notify_machine_status(machine_id=machine_id, line_type="drying", process_name=process_name,
                                status="error", data={"message": f"Drying failed: {str(e)}"})
    
    simulation_thread = threading.Thread(target=run_drying)
    simulation_thread.daemon = True
    simulation_thread.start()
    return {"simulation_started": True}


def _run_individual_calendaring(electrode_type, parameters):
    """Run individual calendaring simulation."""
    if not electrode_type or electrode_type not in ["Anode", "Cathode"]:
        raise HTTPException(status_code=400, detail="electrode_type must be 'Anode' or 'Cathode' for calendaring")
    
    from simulation.process_parameters.Parameters import CalendaringParameters
    calendaring_params = CalendaringParameters(**parameters)
    calendaring_params.validate_parameters()
    
    def run_calendaring():
        try:
            from simulation.machine.CalendaringMachine import CalendaringMachine
            machine_id = f"{electrode_type.lower()}_calendaring_01"
            process_name = f"{electrode_type}_Calendaring"
            
            notify_machine_status(machine_id=machine_id, line_type="calendaring", process_name=process_name,
                                status="running", data={"message": f"Starting {electrode_type} calendaring", "parameters": parameters})
            
            calendaring_machine = CalendaringMachine(process_name=process_name, calendaring_parameters=calendaring_params)
            calendaring_machine.run()
            
            notify_machine_status(machine_id=machine_id, line_type="calendaring", process_name=process_name,
                                status="completed", data={"message": f"{electrode_type} calendaring completed", "results": calendaring_machine.get_current_state()})
        except Exception as e:
            notify_machine_status(machine_id=machine_id, line_type="calendaring", process_name=process_name,
                                status="error", data={"message": f"Calendaring failed: {str(e)}"})
    
    simulation_thread = threading.Thread(target=run_calendaring)
    simulation_thread.daemon = True
    simulation_thread.start()
    return {"simulation_started": True}


def _run_individual_slitting(electrode_type, parameters):
    """Run individual slitting simulation."""
    if not electrode_type or electrode_type not in ["Anode", "Cathode"]:
        raise HTTPException(status_code=400, detail="electrode_type must be 'Anode' or 'Cathode' for slitting")
    
    from simulation.process_parameters.Parameters import SlittingParameters
    slitting_params = SlittingParameters(**parameters)
    slitting_params.validate_parameters()
    
    def run_slitting():
        try:
            from simulation.machine.SlittingMachine import SlittingMachine
            machine_id = f"{electrode_type.lower()}_slitting_01"
            process_name = f"{electrode_type}_Slitting"
            
            notify_machine_status(machine_id=machine_id, line_type="slitting", process_name=process_name,
                                status="running", data={"message": f"Starting {electrode_type} slitting", "parameters": parameters})
            
            slitting_machine = SlittingMachine(process_name=process_name, slitting_parameters=slitting_params)
            slitting_machine.run()
            
            notify_machine_status(machine_id=machine_id, line_type="slitting", process_name=process_name,
                                status="completed", data={"message": f"{electrode_type} slitting completed", "results": slitting_machine.get_current_state()})
        except Exception as e:
            notify_machine_status(machine_id=machine_id, line_type="slitting", process_name=process_name,
                                status="error", data={"message": f"Slitting failed: {str(e)}"})
    
    simulation_thread = threading.Thread(target=run_slitting)
    simulation_thread.daemon = True
    simulation_thread.start()
    return {"simulation_started": True}


def _run_individual_inspection(electrode_type, parameters):
    """Run individual inspection simulation."""
    if not electrode_type or electrode_type not in ["Anode", "Cathode"]:
        raise HTTPException(status_code=400, detail="electrode_type must be 'Anode' or 'Cathode' for inspection")
    
    from simulation.process_parameters.Parameters import ElectrodeInspectionParameters
    inspection_params = ElectrodeInspectionParameters(**parameters)
    inspection_params.validate_parameters()
    
    def run_inspection():
        try:
            from simulation.machine.ElectrodeInspectionMachine import ElectrodeInspectionMachine
            machine_id = f"{electrode_type.lower()}_inspection_01"
            process_name = f"{electrode_type}_Inspection"
            
            notify_machine_status(machine_id=machine_id, line_type="inspection", process_name=process_name,
                                status="running", data={"message": f"Starting {electrode_type} inspection", "parameters": parameters})
            
            inspection_machine = ElectrodeInspectionMachine(process_name=process_name, electrode_inspection_parameters=inspection_params)
            inspection_machine.run()
            
            notify_machine_status(machine_id=machine_id, line_type="inspection", process_name=process_name,
                                status="completed", data={"message": f"{electrode_type} inspection completed", "results": inspection_machine.get_current_state()})
        except Exception as e:
            notify_machine_status(machine_id=machine_id, line_type="inspection", process_name=process_name,
                                status="error", data={"message": f"Inspection failed: {str(e)}"})
    
    simulation_thread = threading.Thread(target=run_inspection)
    simulation_thread.daemon = True
    simulation_thread.start()
    return {"simulation_started": True}


def _run_individual_rewinding(parameters):
    """Run individual rewinding simulation."""
    from simulation.process_parameters.Parameters import RewindingParameters
    rewinding_params = RewindingParameters(**parameters)
    rewinding_params.validate_parameters()
    
    def run_rewinding():
        try:
            from simulation.machine.RewindingMachine import RewindingMachine
            machine_id = "rewinding_01"
            process_name = "Rewinding"
            
            notify_machine_status(machine_id=machine_id, line_type="rewinding", process_name=process_name,
                                status="running", data={"message": "Starting rewinding", "parameters": parameters})
            
            rewinding_machine = RewindingMachine(process_name=process_name, rewinding_parameters=rewinding_params)
            rewinding_machine.run()
            
            notify_machine_status(machine_id=machine_id, line_type="rewinding", process_name=process_name,
                                status="completed", data={"message": "Rewinding completed", "results": rewinding_machine.get_current_state()})
        except Exception as e:
            notify_machine_status(machine_id=machine_id, line_type="rewinding", process_name=process_name,
                                status="error", data={"message": f"Rewinding failed: {str(e)}"})
    
    simulation_thread = threading.Thread(target=run_rewinding)
    simulation_thread.daemon = True
    simulation_thread.start()
    return {"simulation_started": True}


def _run_individual_electrolyte_filling(parameters):
    """Run individual electrolyte filling simulation."""
    from simulation.process_parameters.Parameters import ElectrolyteFillingParameters
    filling_params = ElectrolyteFillingParameters(**parameters)
    filling_params.validate_parameters()
    
    def run_filling():
        try:
            from simulation.machine.ElectrolyteFillingMachine import ElectrolyteFillingMachine
            machine_id = "electrolyte_filling_01"
            process_name = "Electrolyte_Filling"
            
            notify_machine_status(machine_id=machine_id, line_type="electrolyte_filling", process_name=process_name,
                                status="running", data={"message": "Starting electrolyte filling", "parameters": parameters})
            
            filling_machine = ElectrolyteFillingMachine(process_name=process_name, electrolyte_filling_parameters=filling_params)
            filling_machine.run()
            
            notify_machine_status(machine_id=machine_id, line_type="electrolyte_filling", process_name=process_name,
                                status="completed", data={"message": "Electrolyte filling completed", "results": filling_machine.get_current_state()})
        except Exception as e:
            notify_machine_status(machine_id=machine_id, line_type="electrolyte_filling", process_name=process_name,
                                status="error", data={"message": f"Electrolyte filling failed: {str(e)}"})
    
    simulation_thread = threading.Thread(target=run_filling)
    simulation_thread.daemon = True
    simulation_thread.start()
    return {"simulation_started": True}


def _run_individual_formation_cycling(parameters):
    """Run individual formation cycling simulation."""
    from simulation.process_parameters.Parameters import FormationCyclingParameters
    formation_params = FormationCyclingParameters(**parameters)
    formation_params.validate_parameters()
    
    def run_formation():
        try:
            from simulation.machine.FormationCyclingMachine import FormationCyclingMachine
            machine_id = "formation_cycling_01"
            process_name = "Formation_Cycling"
            
            notify_machine_status(machine_id=machine_id, line_type="formation_cycling", process_name=process_name,
                                status="running", data={"message": "Starting formation cycling", "parameters": parameters})
            
            formation_machine = FormationCyclingMachine(process_name=process_name, formation_cycling_parameters=formation_params)
            formation_machine.run()
            
            notify_machine_status(machine_id=machine_id, line_type="formation_cycling", process_name=process_name,
                                status="completed", data={"message": "Formation cycling completed", "results": formation_machine.get_current_state()})
        except Exception as e:
            notify_machine_status(machine_id=machine_id, line_type="formation_cycling", process_name=process_name,
                                status="error", data={"message": f"Formation cycling failed: {str(e)}"})
    
    simulation_thread = threading.Thread(target=run_formation)
    simulation_thread.daemon = True
    simulation_thread.start()
    return {"simulation_started": True}


def _run_individual_aging(parameters):
    """Run individual aging simulation."""
    from simulation.process_parameters.Parameters import AgingParameters
    aging_params = AgingParameters(**parameters)
    aging_params.validate_parameters()
    
    def run_aging():
        try:
            from simulation.machine.AgingMachine import AgingMachine
            machine_id = "aging_01"
            process_name = "Aging"
            
            notify_machine_status(machine_id=machine_id, line_type="aging", process_name=process_name,
                                status="running", data={"message": "Starting aging", "parameters": parameters})
            
            aging_machine = AgingMachine(process_name=process_name, aging_parameters=aging_params)
            aging_machine.run()
            
            notify_machine_status(machine_id=machine_id, line_type="aging", process_name=process_name,
                                status="completed", data={"message": "Aging completed", "results": aging_machine.get_current_state()})
        except Exception as e:
            notify_machine_status(machine_id=machine_id, line_type="aging", process_name=process_name,
                                status="error", data={"message": f"Aging failed: {str(e)}"})
    
    simulation_thread = threading.Thread(target=run_aging)
    simulation_thread.daemon = True
    simulation_thread.start()
    return {"simulation_started": True}


@app.post("/api/simulation/mixing/start")
def start_mixing_simulation(mixing_data: dict):
    """Start real mixing simulation using actual MixingMachine class."""
    try:
        electrode_type = mixing_data.get("electrode_type")
        if not electrode_type or electrode_type not in ["Anode", "Cathode"]:
            raise HTTPException(status_code=400, detail="Invalid electrode_type. Must be 'Anode' or 'Cathode'")
        
        # Validate input ratios
        required_fields = ["PVDF", "CA", "AM", "Solvent"]
        for field in required_fields:
            if field not in mixing_data:
                raise HTTPException(status_code=400, detail=f"Missing required field: {field}")
        
        # Check if ratios sum to 1.0
        total = sum(mixing_data[field] for field in required_fields)
        if abs(total - 1.0) > 0.0001:
            raise HTTPException(status_code=400, detail=f"Ratios must sum to 1.0, got {total}")
        
        # Start real mixing simulation in a separate thread
        def run_real_mixing_simulation():
            try:
                from simulation.machine.MixingMachine import MixingMachine
                from simulation.battery_model.MixingModel import MixingModel
                from simulation.process_parameters.MixingParameters import MixingParameters, MaterialRatios
                
                machine_id = f"{electrode_type.lower()}_mixing_01"
                process_name = f"{electrode_type}_Mixing"
                
                print(f" STARTING REAL {electrode_type} MIXING SIMULATION")
                print(f" Machine ID: {machine_id}")
                print(f" Parameters: {mixing_data}")
                
                # Notify simulation start
                notify_machine_status(
                    machine_id=machine_id,
                    line_type="mixing",
                    process_name=process_name,
                    status="running",
                    data={
                        "message": f"Starting {electrode_type} mixing simulation",
                        "parameters": mixing_data
                    }
                )
                
                # Create the real simulation objects
                mixing_model = MixingModel(electrode_type)
                
                # Create MaterialRatios from input data
                material_ratios = MaterialRatios(
                    AM=mixing_data["AM"],
                    CA=mixing_data["CA"],
                    PVDF=mixing_data["PVDF"],
                    solvent=mixing_data["Solvent"]
                )
                
                mixing_parameters = MixingParameters(material_ratios=material_ratios)
                
                # Create and configure the mixing machine
                mixing_machine = MixingMachine(
                    process_name=process_name,
                    mixing_model=mixing_model,
                    mixing_parameters=mixing_parameters
                )
                
                # Set the battery model
                mixing_machine.receive_model_from_previous_process(mixing_model)
                
                print(f"  Running {electrode_type} mixing simulation...")
                
                # Run the actual simulation
                mixing_machine.run()
                
                print(f" {electrode_type} MIXING SIMULATION COMPLETED")
                
                # Get final results from the simulation
                final_state = mixing_machine.get_current_state()
                
                # Notify completion with real results
                notify_machine_status(
                    machine_id=machine_id,
                    line_type="mixing",
                    process_name=process_name,
                    status="completed",
                    data={
                        "message": f"{electrode_type} mixing simulation completed successfully",
                        "results": final_state
                    }
                )
                
            except Exception as e:
                print(f"❌ ERROR in {electrode_type} mixing simulation: {str(e)}")
                import traceback
                traceback.print_exc()
                # Notify error
                notify_machine_status(
                    machine_id=machine_id,
                    line_type="mixing", 
                    process_name=process_name,
                    status="error",
                    data={"message": f"Mixing simulation failed: {str(e)}"}
                )
        
        # Start real simulation in background thread
        simulation_thread = threading.Thread(target=run_real_mixing_simulation)
        simulation_thread.daemon = True
        simulation_thread.start()
        
        return {
            "message": f"{electrode_type} mixing simulation started successfully",
            "electrode_type": electrode_type,
            "parameters": mixing_data
        }
        
    except Exception as e:
        raise HTTPException(status_code=500, detail=f"Internal server error: {str(e)}")


@app.post("/api/simulation/reset")
def reset_plant():
    """Reset the plant."""
    global battery_plant_simulation
    global factory_run_thread
    global out_of_batch_event
    # reset the factory run thread
    if factory_run_thread:
        factory_run_thread.join()
        factory_run_thread = None
    # reset the plant simulation object
    battery_plant_simulation.reset_plant()
    # reset the event
    if out_of_batch_event.is_set():
        out_of_batch_event.clear()
    return {"message": "Plant reset successfully"}


@app.post("/api/parameters/validate")
def validate_parameters(request_data: ParameterRequest):
    """
    Validate frontend parameters for a specific stage.
    
    Expected format:
    {
        "stage": "Anode Mixing",
        "parameters": {
            "Anode PVDF": 0.05,
            "Anode CA": 0.045,
            "Anode AM": 0.495,
            "Anode Solvent": 0.41
        }
    }
    """
    try:
        stage = request_data.stage
        parameters = request_data.parameters
        
        if not stage:
            raise HTTPException(status_code=400, detail="Stage name is required")
        
        validation_result = ParameterMapper.validate_frontend_parameters(parameters, stage)
        
        if validation_result["valid"]:
            return {
                "valid": True,
                "message": validation_result["message"],
                "stage": stage,
                "line_type": validation_result["line_type"],
                "machine_id": validation_result["machine_id"]
            }
        else:
            return {
                "valid": False,
                "error": validation_result["error"],
                "message": validation_result["message"]
            }
    
    except Exception as e:
        logger.error(f"Parameter validation error: {e}")
        raise HTTPException(status_code=500, detail=f"Internal server error: {str(e)}")


@app.post("/api/parameters/update")
def update_parameters_from_frontend(request_data: ParameterRequest):
    """
    Update machine parameters using frontend field names.
    
    Expected format:
    {
        "stage": "Anode Mixing",
        "parameters": {
            "Anode PVDF": 0.05,
            "Anode CA": 0.045,
            "Anode AM": 0.495,
            "Anode Solvent": 0.41
        }
    }
    """
    global battery_plant_simulation
    
    try:
        stage = request_data.stage
        parameters = request_data.parameters
        
        if not stage or not parameters:
            raise HTTPException(status_code=400, detail="Stage and parameters are required")
        
        # Validate and convert parameters
        validation_result = ParameterMapper.validate_frontend_parameters(parameters, stage)
        
        if not validation_result["valid"]:
            raise HTTPException(status_code=400, detail=validation_result["error"])
        
        line_type = validation_result["line_type"]
        machine_id = validation_result["machine_id"]
        parameter_obj = validation_result["parameters"]
        
        # Update the machine parameters
        try:
            if battery_plant_simulation.update_machine_parameters(line_type, machine_id, parameter_obj):
                return {
                    "message": f"Parameters updated successfully for {stage}",
                    "stage": stage,
                    "line_type": line_type,
                    "machine_id": machine_id,
                    "updated_parameters": parameter_obj.get_parameters_dict()
                }
        except RuntimeError as e:
            raise HTTPException(status_code=409, detail=str(e))  # Machine busy
    
    except HTTPException:
        raise
    except Exception as e:
        logger.error(f"Parameter update error: {e}")
        raise HTTPException(status_code=500, detail=f"Internal server error: {str(e)}")


@app.get("/api/parameters/current/{stage}")
def get_current_parameters(stage: str):
    """
    Get current parameters for a machine stage.
    Returns parameters in frontend-friendly format.
    """
    global battery_plant_simulation
    
    try:
        # Convert stage to machine info
        line_type, machine_id = ParameterMapper.stage_to_machine_info(stage)
        
        # Get current machine status (includes parameters)
        machine_status = battery_plant_simulation.get_machine_status(line_type, machine_id)
        
        if "machine_parameters" in machine_status:
            return {
                "stage": stage,
                "line_type": line_type,
                "machine_id": machine_id,
                "parameters": machine_status["machine_parameters"],
                "machine_state": machine_status.get("state", "Unknown")
            }
        else:
            raise HTTPException(status_code=404, detail="Machine parameters not found")
    
    except ValueError as e:
        raise HTTPException(status_code=400, detail=str(e))
    except Exception as e:
        logger.error(f"Get parameters error: {e}")
        raise HTTPException(status_code=500, detail=f"Internal server error: {str(e)}")


# Startup event to initialise event-driven architecture
@app.on_event("startup")
async def startup_event():
    """Initialise the event-driven architecture."""
    try:
        event_handler.initialise_system_subscriptions()
        logger.info("[startup] Successfully initialised event-driven architecture!")
    except Exception as e:
        logger.exception("[startup] Error initialising event-driven architecture")
        raise
    
    try:
         database_helper.start_worker(lambda msg: print(msg))
         logger.info("Successfully created database helper!")
    except Exception as e:
         logger.error(f"Error creating database helper: {e}")


if __name__ == "__main__":
    uvicorn.run(app, host="0.0.0.0", port=8000)<|MERGE_RESOLUTION|>--- conflicted
+++ resolved
@@ -24,12 +24,9 @@
 # Import event handlers
 from server.event_handler import EventHandler
 
-<<<<<<< HEAD
 # Import parameter mapping utilities
 from server.parameter_mapper import ParameterMapper
 
-=======
->>>>>>> 1cf731ec
 from server.logging_helper import configure_logging, get_logger
 
 # initialise logging once for the server process
