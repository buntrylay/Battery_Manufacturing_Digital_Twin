import sys
import os
<<<<<<< HEAD
import threading
import json
from pathlib import Path
from simulation.factory.Factory import Factory
from simulation.battery_model.MixingModel import MixingModel
from simulation.machine.MixingMachine import MixingMachine
from simulation.machine.CoatingMachine import CoatingMachine
from simulation.machine.DryingMachine import DryingMachine
from simulation.machine.CalendaringMachine import CalendaringMachine
from simulation.machine.SlittingMachine import SlittingMachine
from simulation.machine.ElectrodeInspectionMachine import ElectrodeInspectionMachine
from simulation.machine.RewindingMachine import RewindingMachine
from simulation.machine.ElectrolyteFillingMachine import ElectrolyteFillingMachine
from simulation.machine.FomationCyclingMachine import FormationCyclingMachine
from simulation.machine.AgingMachine import AgingMachine
=======

# Add the src directory to the Python path
sys.path.append(os.path.dirname(os.path.dirname(os.path.abspath(__file__))))

from simulation.factory import Batch, PlantSimulation

#Import Parameters Classes
from simulation.process_parameters.Parameters import (
    MixingParameters,
    CoatingParameters,
    DryingParameters,
    CalendaringParameters,
    SlittingParameters,
    ElectrodeInspectionParameters,
    RewindingParameters,
    ElectrolyteFillingParameters,
    FormationCyclingParameters,
    AgingParameters
)

# Import Machines from Machines Folder
from simulation.machine import (
    MixingMachine,
    CoatingMachine,
    DryingMachine,
    CalendaringMachine,
    SlittingMachine,
    ElectrodeInspectionMachine,
    RewindingMachine,
    ElectrolyteFillingMachine,
    FomationCyclingMachine,
    AgingMachine
)

# Import Models from Battery Model Folder
from simulation.battery_model import (
    MixingModel,
    CoatingModel,
    DryingModel,
    CalendaringModel,
    SlittingModel,
    ElectrodeInspectionModel,
    RewindingModel,
    ElectrolyteFillingModel,
    FormationCyclingModel,
    AgingModel
)
# Define the mixing ratios for anode slurry components
user_input_anode = {
    "PVDF": 0.05,
    "CA": 0.045,
    "AM": 0.495,
    "solvent": 0.41
}
>>>>>>> c61f7a5a

# -----------------------------
# Paths
# -----------------------------
RESULTS_PATH = Path("results")
RESULTS_PATH.mkdir(parents=True, exist_ok=True)

# -----------------------------
# User input parameters
# -----------------------------
mixing_ratios = {
    "Anode": {"AM": 0.495, "CA": 0.045, "PVDF": 0.05, "H2O": 0.41},
    "Cathode": {"AM": 0.598, "CA": 0.039, "PVDF": 0.013, "NMP": 0.35}
}

coating_params = {
    "coating_speed": 0.05,
    "gap_height": 200e-6,
    "flow_rate": 5e-6,
    "coating_width": 0.5
}

<<<<<<< HEAD
drying_params = {"web_speed": 0.5}

calendaring_params = {
    "roll_gap": 100e-6,
    "roll_pressure": 2e6,
    "roll_speed": 2.0,
    "dry_thickness": 150e-6,
    "initial_porosity": 0.45,
    "temperature": 25
}

slitting_params = {
    "w_input": 500,
=======
# Define drying parameters


# Define calendaring parameters
user_input_calendaring = {
    "roll_gap": 100e-6,             # meters
    "roll_pressure": 2e6,           # Pascals
    "roll_speed": 2.0,              # m/s
    "dry_thickness": 150e-6,        # From coating (m)
    "initial_porosity": 0.45,       # Assumed porosity after drying
    "temperature": 25               # Optional
}

#  Slitting's input parameters 
user_input_slitting = {
    "w_input": 500, # not in need!!!
>>>>>>> c61f7a5a
    "blade_sharpness": 8,
    "slitting_speed": 1.5,
    "target_width": 100,
    "slitting_tension": 150
}

<<<<<<< HEAD
inspection_params = {
    "epsilon_width_max": 0.1,
=======
#  Electrode Inspection's input parameters 
user_input_electrode_inspection = {
    "epsilon_width_max": 0.1,  
>>>>>>> c61f7a5a
    "epsilon_thickness_max": 10e-6,
    "B_max": 2.0,
    "D_surface_max": 3
}

rewinding_params = {
    "rewinding_speed": 0.5,
    "initial_tension": 100,
    "tapering_steps": 0.3,
    "environment_humidity": 30
}

filling_params = {
    "Vacuum_level": 100,
    "Vacuum_filling": 100,
    "Soaking_time": 10
}

formation_params = {
    "Charge_current_A": 0.05,
    "Charge_voltage_limit_V": 0.05,
    "Voltage": 4
}

aging_params = {
    "k_leak": 1e-8,
    "temperature": 25,
    "aging_time_days": 10
}

<<<<<<< HEAD
# -----------------------------
# Factory setup
# -----------------------------
factory = Factory()
machines = {}

for etype in ["Anode", "Cathode"]:
    # 1. Mixing
    mixing_model = MixingModel(etype)
    mix_machine = MixingMachine(
        machine_id=f"TK_Mix_{etype}",
        electrode_type=etype,
        mixing_model=mixing_model,
        ratios=mixing_ratios[etype]
    )
    factory.add_machine(mix_machine)
    machines[f"{etype}_Mixing"] = mix_machine

    # 2. Coating
    coating_machine = CoatingMachine(
        machine_id=f"MC_Coat_{etype}",
        user_input=coating_params
    )
    factory.add_machine(coating_machine, dependencies=[f"TK_Mix_{etype}"])
    machines[f"{etype}_Coating"] = coating_machine

    # 3. Drying
    drying_machine = DryingMachine(
        machine_id=f"MC_Dry_{etype}",
        web_speed=drying_params["web_speed"]
    )
    factory.add_machine(drying_machine, dependencies=[f"MC_Coat_{etype}"])
    machines[f"{etype}_Drying"] = drying_machine

    # 4. Calendaring
    calendaring_machine = CalendaringMachine(
        machine_id=f"MC_Cal_{etype}",
        user_input=calendaring_params
    )
    factory.add_machine(calendaring_machine, dependencies=[f"MC_Dry_{etype}"])
    machines[f"{etype}_Calendaring"] = calendaring_machine

    # 5. Slitting
    slitting_machine = SlittingMachine(
        machine_id=f"MC_Slit_{etype}",
        user_input=slitting_params
    )
    factory.add_machine(slitting_machine, dependencies=[f"MC_Cal_{etype}"])
    machines[f"{etype}_Slitting"] = slitting_machine

    # 6. Inspection
    inspection_machine = ElectrodeInspectionMachine(
        machine_id=f"MC_Inspect_{etype}",
        user_input=inspection_params
    )
    factory.add_machine(inspection_machine, dependencies=[f"MC_Slit_{etype}"])
    machines[f"{etype}_Inspection"] = inspection_machine

    # 7. Rewinding
    rewinding_machine = RewindingMachine(
        machine_id=f"MC_Rewind_{etype}",
        user_input=rewinding_params
    )
    factory.add_machine(rewinding_machine, dependencies=[f"MC_Inspect_{etype}"])
    machines[f"{etype}_Rewinding"] = rewinding_machine

    # 8. Electrolyte Filling
    filling_machine = ElectrolyteFillingMachine(
        machine_id=f"MC_Filling_{etype}",
        user_input=filling_params
    )
    factory.add_machine(filling_machine, dependencies=[f"MC_Rewind_{etype}"])
    machines[f"{etype}_Electrolyte_Filling"] = filling_machine

    # 9. Formation Cycling
    formation_machine = FormationCyclingMachine(
        machine_id=f"MC_Formation_{etype}",
        user_input=formation_params
    )
    factory.add_machine(formation_machine, dependencies=[f"MC_Filling_{etype}"])
    machines[f"{etype}_Formation_Cycling"] = formation_machine

    # 10. Aging
    aging_machine = AgingMachine(
        machine_id=f"MC_Aging_{etype}",
        user_input=aging_params
    )
    factory.add_machine(aging_machine, dependencies=[f"MC_Formation_{etype}"])
    machines[f"{etype}_Aging"] = aging_machine

# -----------------------------
# Start factory simulation
# -----------------------------
factory.start_simulation()

# Wait for all threads to complete
for t in factory.threads:
    t.join()

# -----------------------------
# Save final results
# -----------------------------
for etype in ["Anode", "Cathode"]:
    machine = machines[f"{etype}_Mixing"]  # You can choose any machine to get final result
    final_result = machine._format_result(is_final=True)
    result_file = RESULTS_PATH / f"{etype}_result.json"
    with open(result_file, "w") as f:
        json.dump(final_result, f, indent=4)

print("✅ Full simulation completed. Results saved in 'results/' folder.")
=======
# batch_1 = Batch(id="Batch_1")
# plant_simulation = PlantSimulation()
# plant_simulation.add_batch(batch_1)
# plant_simulation.run()
anode_mixing_model = MixingModel("Anode")
anode_mixing_machine = MixingMachine("Anode_Mixer",
    anode_mixing_model,
    MixingParameters(AM=0.495, CA=0.045, PVDF=0.05, solvent=0.41))
anode_mixing_machine.run()
# __init__() CoatingModel
coating_model = CoatingModel(anode_mixing_model)
anode_coating_machine = CoatingMachine(coating_model, CoatingParameters(coating_speed=0.05, gap_height=200e-6, flow_rate=5e-6, coating_width=0.5))
anode_coating_machine.run()
drying_model = DryingModel(coating_model)
anode_drying_machine = DryingMachine(drying_model, DryingParameters(V_air=1.0, T_dry=100, H_air=80, drying_length=10, web_speed=0.5))
anode_drying_machine.run()

calendaring_model = CalendaringModel(drying_model, initial_porosity=0.45)
anode_calendaring_machine = CalendaringMachine(calendaring_model, CalendaringParameters(roll_gap = 100e-6, roll_pressure = 2e6, roll_speed = 2.0, dry_thickness = 150e-6, initial_porosity= 0.45, temperature =25))
anode_calendaring_machine.run()

slitting_model = SlittingModel(calendaring_model)
anode_slitting_machine = SlittingMachine(slitting_model, SlittingParameters(blade_sharpness=8, slitting_speed=1.5, target_width=100, slitting_tension=150))
anode_slitting_machine.run()

electrode_inspection_model = ElectrodeInspectionModel(slitting_model)
electrode_inspection_machine = ElectrodeInspectionMachine(electrode_inspection_model, ElectrodeInspectionParameters(epsilon_width_max=0.1, epsilon_thickness_max=10e-6, B_max=2.0, D_surface_max=3))
electrode_inspection_machine.run()

rewinding_model = RewindingModel(electrode_inspection_model)    
rewinding_machine = RewindingMachine(rewinding_model, RewindingParameters(rewinding_speed=0.5, initial_tension=100, tapering_steps=0.3, environment_humidity=30))
rewinding_machine.run()

elec_filling_model = ElectrolyteFillingModel(rewinding_model)
elec_filling_machine = ElectrolyteFillingMachine(elec_filling_model, ElectrolyteFillingParameters(Vacuum_level=100, Vacuum_filling=100, Soaking_time=10))
elec_filling_machine.run()

formation_model = FormationCyclingModel(elec_filling_model)
formation_machine = FormationCyclingMachine(formation_model, FormationCyclingParameters(Charge_current_A=0.05, Charge_voltage_limit_V=0.05, Voltage=4))
formation_machine.run()

aging_model = AgingModel(formation_model)
aging_machine = AgingMachine(aging_model, AgingParameters(k_leak=1e-8, temperature=25, aging_time_days=10))
aging_machine.run()
>>>>>>> c61f7a5a
<|MERGE_RESOLUTION|>--- conflicted
+++ resolved
@@ -1,22 +1,5 @@
 import sys
 import os
-<<<<<<< HEAD
-import threading
-import json
-from pathlib import Path
-from simulation.factory.Factory import Factory
-from simulation.battery_model.MixingModel import MixingModel
-from simulation.machine.MixingMachine import MixingMachine
-from simulation.machine.CoatingMachine import CoatingMachine
-from simulation.machine.DryingMachine import DryingMachine
-from simulation.machine.CalendaringMachine import CalendaringMachine
-from simulation.machine.SlittingMachine import SlittingMachine
-from simulation.machine.ElectrodeInspectionMachine import ElectrodeInspectionMachine
-from simulation.machine.RewindingMachine import RewindingMachine
-from simulation.machine.ElectrolyteFillingMachine import ElectrolyteFillingMachine
-from simulation.machine.FomationCyclingMachine import FormationCyclingMachine
-from simulation.machine.AgingMachine import AgingMachine
-=======
 
 # Add the src directory to the Python path
 sys.path.append(os.path.dirname(os.path.dirname(os.path.abspath(__file__))))
@@ -71,21 +54,6 @@
     "AM": 0.495,
     "solvent": 0.41
 }
->>>>>>> c61f7a5a
-
-# -----------------------------
-# Paths
-# -----------------------------
-RESULTS_PATH = Path("results")
-RESULTS_PATH.mkdir(parents=True, exist_ok=True)
-
-# -----------------------------
-# User input parameters
-# -----------------------------
-mixing_ratios = {
-    "Anode": {"AM": 0.495, "CA": 0.045, "PVDF": 0.05, "H2O": 0.41},
-    "Cathode": {"AM": 0.598, "CA": 0.039, "PVDF": 0.013, "NMP": 0.35}
-}
 
 coating_params = {
     "coating_speed": 0.05,
@@ -94,21 +62,6 @@
     "coating_width": 0.5
 }
 
-<<<<<<< HEAD
-drying_params = {"web_speed": 0.5}
-
-calendaring_params = {
-    "roll_gap": 100e-6,
-    "roll_pressure": 2e6,
-    "roll_speed": 2.0,
-    "dry_thickness": 150e-6,
-    "initial_porosity": 0.45,
-    "temperature": 25
-}
-
-slitting_params = {
-    "w_input": 500,
-=======
 # Define drying parameters
 
 
@@ -125,21 +78,15 @@
 #  Slitting's input parameters 
 user_input_slitting = {
     "w_input": 500, # not in need!!!
->>>>>>> c61f7a5a
     "blade_sharpness": 8,
     "slitting_speed": 1.5,
     "target_width": 100,
     "slitting_tension": 150
 }
 
-<<<<<<< HEAD
-inspection_params = {
-    "epsilon_width_max": 0.1,
-=======
 #  Electrode Inspection's input parameters 
 user_input_electrode_inspection = {
     "epsilon_width_max": 0.1,  
->>>>>>> c61f7a5a
     "epsilon_thickness_max": 10e-6,
     "B_max": 2.0,
     "D_surface_max": 3
@@ -170,118 +117,6 @@
     "aging_time_days": 10
 }
 
-<<<<<<< HEAD
-# -----------------------------
-# Factory setup
-# -----------------------------
-factory = Factory()
-machines = {}
-
-for etype in ["Anode", "Cathode"]:
-    # 1. Mixing
-    mixing_model = MixingModel(etype)
-    mix_machine = MixingMachine(
-        machine_id=f"TK_Mix_{etype}",
-        electrode_type=etype,
-        mixing_model=mixing_model,
-        ratios=mixing_ratios[etype]
-    )
-    factory.add_machine(mix_machine)
-    machines[f"{etype}_Mixing"] = mix_machine
-
-    # 2. Coating
-    coating_machine = CoatingMachine(
-        machine_id=f"MC_Coat_{etype}",
-        user_input=coating_params
-    )
-    factory.add_machine(coating_machine, dependencies=[f"TK_Mix_{etype}"])
-    machines[f"{etype}_Coating"] = coating_machine
-
-    # 3. Drying
-    drying_machine = DryingMachine(
-        machine_id=f"MC_Dry_{etype}",
-        web_speed=drying_params["web_speed"]
-    )
-    factory.add_machine(drying_machine, dependencies=[f"MC_Coat_{etype}"])
-    machines[f"{etype}_Drying"] = drying_machine
-
-    # 4. Calendaring
-    calendaring_machine = CalendaringMachine(
-        machine_id=f"MC_Cal_{etype}",
-        user_input=calendaring_params
-    )
-    factory.add_machine(calendaring_machine, dependencies=[f"MC_Dry_{etype}"])
-    machines[f"{etype}_Calendaring"] = calendaring_machine
-
-    # 5. Slitting
-    slitting_machine = SlittingMachine(
-        machine_id=f"MC_Slit_{etype}",
-        user_input=slitting_params
-    )
-    factory.add_machine(slitting_machine, dependencies=[f"MC_Cal_{etype}"])
-    machines[f"{etype}_Slitting"] = slitting_machine
-
-    # 6. Inspection
-    inspection_machine = ElectrodeInspectionMachine(
-        machine_id=f"MC_Inspect_{etype}",
-        user_input=inspection_params
-    )
-    factory.add_machine(inspection_machine, dependencies=[f"MC_Slit_{etype}"])
-    machines[f"{etype}_Inspection"] = inspection_machine
-
-    # 7. Rewinding
-    rewinding_machine = RewindingMachine(
-        machine_id=f"MC_Rewind_{etype}",
-        user_input=rewinding_params
-    )
-    factory.add_machine(rewinding_machine, dependencies=[f"MC_Inspect_{etype}"])
-    machines[f"{etype}_Rewinding"] = rewinding_machine
-
-    # 8. Electrolyte Filling
-    filling_machine = ElectrolyteFillingMachine(
-        machine_id=f"MC_Filling_{etype}",
-        user_input=filling_params
-    )
-    factory.add_machine(filling_machine, dependencies=[f"MC_Rewind_{etype}"])
-    machines[f"{etype}_Electrolyte_Filling"] = filling_machine
-
-    # 9. Formation Cycling
-    formation_machine = FormationCyclingMachine(
-        machine_id=f"MC_Formation_{etype}",
-        user_input=formation_params
-    )
-    factory.add_machine(formation_machine, dependencies=[f"MC_Filling_{etype}"])
-    machines[f"{etype}_Formation_Cycling"] = formation_machine
-
-    # 10. Aging
-    aging_machine = AgingMachine(
-        machine_id=f"MC_Aging_{etype}",
-        user_input=aging_params
-    )
-    factory.add_machine(aging_machine, dependencies=[f"MC_Formation_{etype}"])
-    machines[f"{etype}_Aging"] = aging_machine
-
-# -----------------------------
-# Start factory simulation
-# -----------------------------
-factory.start_simulation()
-
-# Wait for all threads to complete
-for t in factory.threads:
-    t.join()
-
-# -----------------------------
-# Save final results
-# -----------------------------
-for etype in ["Anode", "Cathode"]:
-    machine = machines[f"{etype}_Mixing"]  # You can choose any machine to get final result
-    final_result = machine._format_result(is_final=True)
-    result_file = RESULTS_PATH / f"{etype}_result.json"
-    with open(result_file, "w") as f:
-        json.dump(final_result, f, indent=4)
-
-print("✅ Full simulation completed. Results saved in 'results/' folder.")
-=======
 # batch_1 = Batch(id="Batch_1")
 # plant_simulation = PlantSimulation()
 # plant_simulation.add_batch(batch_1)
@@ -325,5 +160,4 @@
 
 aging_model = AgingModel(formation_model)
 aging_machine = AgingMachine(aging_model, AgingParameters(k_leak=1e-8, temperature=25, aging_time_days=10))
-aging_machine.run()
->>>>>>> c61f7a5a
+aging_machine.run()